AUTOMAKE_OPTIONS = gnu
SUBDIRS = ocf java
DIST_SUBDIRS = gtest ocf libs3 java

EXTRA_DIST = \
	libs3/COPYING \
	libs3/ChangeLog \
	libs3/GNUmakefile \
	libs3/GNUmakefile.mingw \
	libs3/GNUmakefile.osx \
	libs3/INSTALL \
	libs3/LICENSE \
	libs3/README \
	libs3/TODO \
	libs3/archlinux \
	libs3/debian \
	libs3/doxyfile \
	libs3/inc \
	libs3/libs3.spec \
	libs3/mswin \
	libs3/src \
	libs3/test \
	unittest_bufferlist.sh

CLEANFILES =
bin_PROGRAMS =
# like bin_PROGRAMS, but these targets are only built for debug builds
bin_DEBUGPROGRAMS =
sbin_PROGRAMS =
# like sbin_SCRIPTS but can be used to install to e.g. /usr/sbin
ceph_sbindir = $(prefix)$(sbindir)
ceph_sbin_SCRIPTS = \
	ceph-disk \
	ceph-disk-prepare \
	ceph-disk-activate \
	ceph-disk-udev \
	ceph-create-keys

sbin_SCRIPTS = \
	mount.fuse.ceph

bin_SCRIPTS = ceph-run $(srcdir)/ceph-clsinfo ceph-debugpack ceph-rbdnamer
dist_bin_SCRIPTS =
# C/C++ tests to build will be appended to this
check_PROGRAMS =
# tests to actually run on "make check"; if you need extra, non-test,
# executables built, you need to replace this with manual assignments
# target by target
TESTS = $(check_PROGRAMS) unittest_bufferlist.sh

check-local:
	$(srcdir)/test/encoding/check-generated.sh
	$(srcdir)/test/encoding/readable.sh ../ceph-object-corpus

EXTRALIBS = -luuid
if FREEBSD
EXTRALIBS += -lexecinfo
endif
if LINUX
EXTRALIBS += -lrt
endif
if WITH_PROFILER
EXTRALIBS += -lprofiler
endif

LIBGLOBAL_LDA = libglobal.la $(PTHREAD_LIBS) -lm $(CRYPTO_LIBS) $(EXTRALIBS)

LIBOS_LDA = libos.a

if WITH_LIBAIO
LIBOS_LDA += -laio
endif

# use system leveldb
LIBOS_LDA += -lleveldb -lsnappy

# monitor
ceph_mon_SOURCES = ceph_mon.cc common/TextTable.cc
ceph_mon_LDFLAGS = $(AM_LDFLAGS)
ceph_mon_LDADD = libmon.a $(LIBOS_LDA) $(LIBGLOBAL_LDA)
ceph_mon_CXXFLAGS = ${CRYPTO_CXXFLAGS} ${AM_CXXFLAGS}
bin_PROGRAMS += ceph-mon

ceph_mon_store_converter_SOURCES =  mon_store_converter.cc \
			       mon/MonitorStore.cc
ceph_mon_store_converter_LDFLAGS = ${AM_LDFLAGS}
ceph_mon_store_converter_LDADD =  $(LIBOS_LDA) $(LIBGLOBAL_LDA)
ceph_mon_store_converter_CXXFLAGS = ${AM_CXXFLAGS}
bin_PROGRAMS += ceph_mon_store_converter


# osd
ceph_osd_SOURCES = ceph_osd.cc objclass/class_debug.cc \
	       objclass/class_api.cc
ceph_osd_LDADD = libosd.a $(LIBOS_LDA) $(LIBGLOBAL_LDA)
ceph_osd_CXXFLAGS = ${AM_CXXFLAGS}
bin_PROGRAMS += ceph-osd

if LINUX
ceph_osd_LDADD += -ldl
endif

# mds
ceph_mds_SOURCES = ceph_mds.cc
ceph_mds_LDADD = libmds.a libosdc.la $(LIBGLOBAL_LDA)
bin_PROGRAMS += ceph-mds
ceph_mds_CXXFLAGS = ${AM_CXXFLAGS}

# admin tools
ceph_SOURCES = \
	tools/ceph.cc \
	tools/common.cc \
	mon/PGMap.cc
ceph_LDADD = $(LIBGLOBAL_LDA) $(LIBEDIT_LIBS)
ceph_CXXFLAGS = ${AM_CXXFLAGS}

ceph_conf_SOURCES = ceph_conf.cc
ceph_conf_LDADD = $(LIBGLOBAL_LDA)
ceph_conf_CXXFLAGS = ${AM_CXXFLAGS}
ceph_authtool_SOURCES = ceph_authtool.cc
ceph_authtool_LDADD = $(LIBGLOBAL_LDA)
ceph_filestore_dump_SOURCES = tools/ceph-filestore-dump.cc objclass/class_debug.cc \
	       objclass/class_api.cc
ceph_filestore_dump_SOURCES += perfglue/disabled_heap_profiler.cc
ceph_filestore_dump_LDADD = libosd.a $(LIBOS_LDA) $(LIBGLOBAL_LDA) -lboost_program_options
if LINUX
ceph_filestore_dump_LDADD += -ldl
endif
bin_PROGRAMS += ceph ceph-conf ceph-authtool ceph_filestore_dump

ceph_osdomap_tool_SOURCES = tools/ceph-osdomap-tool.cc \
			  os/LevelDBStore.cc
ceph_osdomap_tool_LDFLAGS = ${AM_LDFLAGS}
ceph_osdomap_tool_LDADD =  $(LIBOS_LDA) $(LIBGLOBAL_LDA) -lboost_program_options
ceph_osdomap_tool_CXXFLAGS = ${AM_CXXFLAGS} ${UNITTEST_CXXFLAGS}
bin_DEBUGPROGRAMS += ceph-osdomap-tool

ceph_monstore_tool_SOURCES = tools/ceph-monstore-tool.cc \
			  os/LevelDBStore.cc
ceph_monstore_tool_LDFLAGS = ${AM_LDFLAGS}
ceph_monstore_tool_LDADD =  $(LIBOS_LDA) $(LIBGLOBAL_LDA) -lboost_program_options
ceph_monstore_tool_CXXFLAGS = ${AM_CXXFLAGS} ${UNITTEST_CXXFLAGS}
bin_DEBUGPROGRAMS += ceph-monstore-tool

monmaptool_SOURCES = monmaptool.cc
monmaptool_LDADD = $(LIBGLOBAL_LDA)
crushtool_SOURCES = crushtool.cc
crushtool_LDADD = $(LIBGLOBAL_LDA)
osdmaptool_SOURCES = osdmaptool.cc
osdmaptool_LDADD = $(LIBGLOBAL_LDA)
bin_PROGRAMS += monmaptool crushtool osdmaptool

rgw_dencoder_src = rgw/rgw_dencoder.cc \
                   rgw/rgw_acl.cc \
                   rgw/rgw_common.cc \
                   rgw/rgw_env.cc \
                   rgw/rgw_json_enc.cc

ceph_dencoder_SOURCES = test/encoding/ceph_dencoder.cc ${rgw_dencoder_src} perfglue/disabled_heap_profiler.cc
ceph_dencoder_CXXFLAGS = ${AM_CXXFLAGS}
ceph_dencoder_LDADD = $(LIBGLOBAL_LDA) libcls_lock_client.a libcls_rgw_client.a libosd.a libmds.a libosdc.la $(LIBOS_LDA) libmon.a
bin_PROGRAMS += ceph-dencoder

mount_ceph_SOURCES = mount/mount.ceph.c common/armor.c common/safe_io.c common/secret.c include/addr_parsing.c
mount_ceph_LDADD = -lkeyutils
if LINUX
sbin_PROGRAMS += mount.ceph
endif

# user tools
cephfs_SOURCES = cephfs.cc
cephfs_LDADD = libcommon.la
bin_PROGRAMS += cephfs

librados_config_SOURCES = librados-config.cc
librados_config_LDADD = libglobal.la librados.la $(PTHREAD_LIBS) $(EXTRALIBS) $(CRYPTO_LIBS)
bin_PROGRAMS += librados-config

# synthetic client
ceph_syn_SOURCES = ceph_syn.cc client/SyntheticClient.cc
ceph_syn_LDADD = libclient.la $(LIBGLOBAL_LDA)
bin_PROGRAMS += ceph-syn

base: ceph-mon ceph-osd ceph-mds \
	ceph cephfs \
	ceph-syn \
	rados radosgw librados-config \
	ceph-conf monmaptool osdmaptool crushtool ceph-authtool \
	init-ceph mkcephfs mon_store_converter


# fuse targets?
if WITH_FUSE
ceph_fuse_SOURCES = ceph_fuse.cc client/fuse_ll.cc
ceph_fuse_LDADD = -lfuse libclient.la $(LIBGLOBAL_LDA)
ceph_fuse_CXXFLAGS = ${AM_CXXFLAGS}
bin_PROGRAMS += ceph-fuse

rbd_fuse_SOURCES = rbd_fuse/rbd-fuse.c
rbd_fuse_LDADD = -lfuse librados.la librbd.la $(LIBGLOBAL_LDA)
rbd_fuse_CXXFLAGS = ${AM_CXXFLAGS}
bin_PROGRAMS += rbd-fuse

endif

# tcmalloc?
if WITH_TCMALLOC
tcmalloc_safety_flags = -fno-builtin-malloc -fno-builtin-calloc -fno-builtin-realloc -fno-builtin-free
ceph_osd_LDADD += -ltcmalloc
ceph_osd_CXXFLAGS += ${tcmalloc_safety_flags}
ceph_osd_SOURCES += perfglue/heap_profiler.cc
ceph_mds_LDADD += -ltcmalloc
ceph_mds_CXXFLAGS += ${tcmalloc_safety_flags}
ceph_mds_SOURCES += perfglue/heap_profiler.cc
ceph_mon_LDADD += -ltcmalloc
ceph_mon_CXXFLAGS += ${tcmalloc_safety_flags}
ceph_mon_SOURCES += perfglue/heap_profiler.cc
if WITH_FUSE
ceph_fuse_LDADD += -ltcmalloc
ceph_fuse_CXXFLAGS += ${tcmalloc_safety_flags}
endif #WITH_FUSE
else
ceph_osd_SOURCES += perfglue/disabled_heap_profiler.cc
ceph_mds_SOURCES += perfglue/disabled_heap_profiler.cc
ceph_mon_SOURCES += perfglue/disabled_heap_profiler.cc
endif # WITH_TCMALLOC

# debug targets
ceph_psim_SOURCES = psim.cc
ceph_psim_LDADD = $(LIBGLOBAL_LDA)
bin_DEBUGPROGRAMS += ceph_psim

ceph_test_mutate_SOURCES = test/test_mutate.cc
ceph_test_mutate_LDADD = libglobal.la librados.la $(PTHREAD_LIBS) -lm $(CRYPTO_LIBS) $(EXTRALIBS)
bin_DEBUGPROGRAMS += ceph_test_mutate

ceph_test_rewrite_latency_SOURCES = test/test_rewrite_latency.cc
ceph_test_rewrite_latency_LDADD = libcommon.la $(PTHREAD_LIBS) -lm $(CRYPTO_LIBS) $(EXTRALIBS)
bin_DEBUGPROGRAMS += ceph_test_rewrite_latency

ceph_test_msgr_SOURCES = testmsgr.cc
ceph_test_msgr_LDADD = $(LIBGLOBAL_LDA)
bin_DEBUGPROGRAMS += ceph_test_msgr

ceph_test_ioctls_SOURCES = client/test_ioctls.c
bin_DEBUGPROGRAMS += ceph_test_ioctls

ceph_dupstore_SOURCES = dupstore.cc
ceph_dupstore_CXXFLAGS= ${CRYPTO_CXXFLAGS} ${AM_CXXFLAGS}
ceph_dupstore_LDADD = $(LIBOS_LDA) $(LIBGLOBAL_LDA)
ceph_streamtest_SOURCES = streamtest.cc
ceph_streamtest_CXXFLAGS= ${CRYPTO_CXXFLAGS} ${AM_CXXFLAGS}
ceph_streamtest_LDADD = $(LIBOS_LDA) $(LIBGLOBAL_LDA)
bin_DEBUGPROGRAMS += ceph_dupstore ceph_streamtest

ceph_test_trans_SOURCES = test_trans.cc
ceph_test_trans_CXXFLAGS= ${CRYPTO_CXXFLAGS} ${AM_CXXFLAGS}
ceph_test_trans_LDADD = $(LIBOS_LDA) $(LIBGLOBAL_LDA)
bin_DEBUGPROGRAMS += ceph_test_trans

ceph_test_rados_SOURCES = test/osd/TestRados.cc test/osd/TestOpStat.cc test/osd/Object.cc  test/osd/RadosModel.cc
ceph_test_rados_LDADD = librados.la $(LIBGLOBAL_LDA)
bin_DEBUGPROGRAMS += ceph_test_rados

ceph_smalliobench_SOURCES = test/bench/small_io_bench.cc test/bench/rados_backend.cc test/bench/detailed_stat_collector.cc test/bench/bencher.cc
ceph_smalliobench_LDADD = librados.la -lboost_program_options $(LIBGLOBAL_LDA)
bin_DEBUGPROGRAMS += ceph_smalliobench

ceph_smalliobenchfs_SOURCES = test/bench/small_io_bench_fs.cc test/bench/filestore_backend.cc test/bench/detailed_stat_collector.cc test/bench/bencher.cc
ceph_smalliobenchfs_LDADD = librados.la -lboost_program_options $(LIBOS_LDA) $(LIBGLOBAL_LDA)
ceph_smalliobenchfs_CXXFLAGS = ${CRYPTO_CXXFLAGS} ${AM_CXXFLAGS}
bin_DEBUGPROGRAMS += ceph_smalliobenchfs

ceph_smalliobenchdumb_SOURCES = test/bench/small_io_bench_dumb.cc test/bench/dumb_backend.cc test/bench/detailed_stat_collector.cc test/bench/bencher.cc
ceph_smalliobenchdumb_LDADD = librados.la -lboost_program_options $(LIBOS_LDA) $(LIBGLOBAL_LDA)
ceph_smalliobenchdumb_CXXFLAGS = ${CRYPTO_CXXFLAGS} ${AM_CXXFLAGS}
bin_DEBUGPROGRAMS += ceph_smalliobenchdumb

ceph_smalliobenchrbd_SOURCES = test/bench/small_io_bench_rbd.cc test/bench/rbd_backend.cc test/bench/detailed_stat_collector.cc test/bench/bencher.cc
ceph_smalliobenchrbd_LDADD = librados.la librbd.la -lboost_program_options $(LIBGLOBAL_LDA)
bin_DEBUGPROGRAMS += ceph_smalliobenchrbd

ceph_tpbench_SOURCES = test/bench/tp_bench.cc test/bench/detailed_stat_collector.cc
ceph_tpbench_LDADD = librados.la -lboost_program_options $(LIBOS_LDA) $(LIBGLOBAL_LDA)
bin_DEBUGPROGRAMS += ceph_tpbench

ceph_omapbench_SOURCES = test/omap_bench.cc
ceph_omapbench_LDADD = librados.la $(LIBGLOBAL_LDA)
bin_DEBUGPROGRAMS += ceph_omapbench

ceph_kvstorebench_SOURCES = test/kv_store_bench.cc key_value_store/kv_flat_btree_async.cc
ceph_kvstorebench_LDADD = librados.la $(LIBGLOBAL_LDA)
bin_DEBUGPROGRAMS += ceph_kvstorebench

ceph_multi_stress_watch_SOURCES = test/multi_stress_watch.cc test/librados/test.cc
ceph_multi_stress_watch_LDADD = librados.la $(LIBGLOBAL_LDA)
bin_DEBUGPROGRAMS += ceph_multi_stress_watch 

if WITH_BUILD_TESTS
ceph_test_libcommon_build_SOURCES = test/test_libcommon_build.cc $(libcommon_files)
ceph_test_libcommon_build_LDADD = $(PTHREAD_LIBS) -lm $(CRYPTO_LIBS) $(EXTRALIBS)
bin_DEBUGPROGRAMS += ceph_test_libcommon_build

ceph_test_librados_build_SOURCES = test/test_libcommon_build.cc $(libcommon_files) $(librados_SOURCES)
ceph_test_librados_build_LDADD = $(PTHREAD_LIBS) -lm $(CRYPTO_LIBS) $(EXTRALIBS)
ceph_test_librados_build_CXXFLAGS = $(AM_CXXFLAGS)
bin_DEBUGPROGRAMS += ceph_test_librados_build

ceph_test_librgw_build_SOURCES = test/test_libcommon_build.cc $(libcommon_files) \
			    $(librados_SOURCES) $(librgw_la_SOURCES)
ceph_test_librgw_build_LDADD = -lexpat $(PTHREAD_LIBS) -lm $(CRYPTO_LIBS) $(EXTRALIBS)
ceph_test_librgw_build_CXXFLAGS = $(AM_CXXFLAGS)
bin_DEBUGPROGRAMS += ceph_test_librgw_build

ceph_test_libcephfs_build_SOURCES = test/test_libcommon_build.cc $(libcommon_files) \
			    $(libosdc_la_SOURCES)
ceph_test_libcephfs_build_LDADD = libcephfs.la -lexpat $(PTHREAD_LIBS) -lm $(CRYPTO_LIBS) $(EXTRALIBS)
ceph_test_libcephfs_build_CXXFLAGS = $(AM_CXXFLAGS)
bin_DEBUGPROGRAMS += ceph_test_libcephfs_build
endif

if WITH_HADOOPCLIENT
ceph_test_libhadoopcephfs_build_SOURCES = test/test_libcommon_build.cc \
         $(libhadoopcephfs_la_SOURCES) \
	 $(libosdc_la_SOURCES) $(libcommon_files)
ceph_test_libhadoopcephfs_build_LDADD = libcephfs.la -lexpat $(PTHREAD_LIBS) -lm $(CRYPTO_LIBS) $(EXTRALIBS)
ceph_test_libhadoopcephfs_build_CXXFLAGS = $(AM_CXXFLAGS)
bin_DEBUGPROGRAMS += ceph_test_libhadoopcephfs_build
endif

##########
BUILT_SOURCES =
lib_LTLIBRARIES = 
noinst_LTLIBRARIES = 
noinst_LIBRARIES =

# libcephfs
libcephfs_la_SOURCES = \
	libcephfs.cc
libcephfs_la_CFLAGS= ${CRYPTO_CFLAGS} ${AM_CFLAGS}
libcephfs_la_CXXFLAGS= ${AM_CXXFLAGS}
libcephfs_la_LIBADD = libclient.la
libcephfs_la_LDFLAGS =  $(PTHREAD_LIBS) $(CRYPTO_LIBS) $(EXTRALIBS) \
            ${AM_LDFLAGS} -version-info 1:0:0 -export-symbols-regex '^ceph_.*'
lib_LTLIBRARIES += libcephfs.la

ceph_test_timers_SOURCES = test/TestTimers.cc
ceph_test_timers_LDADD = $(LIBGLOBAL_LDA)
bin_DEBUGPROGRAMS += ceph_test_timers

ceph_test_signal_handlers_SOURCES = test/TestSignalHandlers.cc
ceph_test_signal_handlers_LDADD = $(LIBGLOBAL_LDA)
bin_DEBUGPROGRAMS += ceph_test_signal_handlers

# librados
librados_SOURCES = \
	librados/librados.cc \
	librados/RadosClient.cc \
	librados/IoCtxImpl.cc \
	osdc/Objecter.cc \
	osdc/Striper.cc
librados_la_SOURCES = ${librados_SOURCES}
librados_la_CFLAGS = ${CRYPTO_CFLAGS} ${AM_CFLAGS}
librados_la_CXXFLAGS = ${AM_CXXFLAGS}
librados_la_LIBADD = libcommon.la $(PTHREAD_LIBS) $(CRYPTO_LIBS) $(EXTRALIBS)
librados_la_LDFLAGS = ${AM_LDFLAGS} -version-info 2:0:0 -export-symbols-regex '^rados_.*'
lib_LTLIBRARIES += librados.la

if WITH_RADOSGW

# rgw
librgw_a_SOURCES =  \
	rgw/librgw.cc \
	rgw/rgw_acl.cc \
	rgw/rgw_acl_s3.cc \
	rgw/rgw_acl_swift.cc \
	rgw/rgw_client_io.cc \
	rgw/rgw_fcgi.cc \
	rgw/rgw_xml.cc \
	rgw/rgw_usage.cc \
	rgw/rgw_json_enc.cc \
	rgw/rgw_user.cc \
	rgw/rgw_bucket.cc\
        rgw/rgw_tools.cc \
	rgw/rgw_rados.cc \
        rgw/rgw_http_client.cc \
        rgw/rgw_rest_client.cc \
	rgw/rgw_rest_conn.cc \
	rgw/rgw_op.cc \
	rgw/rgw_common.cc \
	rgw/rgw_cache.cc \
	rgw/rgw_formats.cc \
	rgw/rgw_log.cc \
	rgw/rgw_multi.cc \
	rgw/rgw_policy_s3.cc \
	rgw/rgw_gc.cc \
	rgw/rgw_multi_del.cc \
	rgw/rgw_env.cc \
	rgw/rgw_cors.cc \
	rgw/rgw_cors_s3.cc \
        rgw/rgw_auth_s3.cc \
	rgw/rgw_metadata.cc
librgw_a_CFLAGS = ${CRYPTO_CFLAGS} ${AM_CFLAGS}
librgw_a_CXXFLAGS = -Woverloaded-virtual ${AM_CXXFLAGS}
noinst_LIBRARIES += librgw.a

my_radosgw_ldadd = \
       libglobal.la librgw.a librados.la libcls_rgw_client.a libcls_log_client.a \
       libcls_lock_client.a libcls_refcount_client.a libcls_version_client.a -lcurl -lexpat \
       $(PTHREAD_LIBS) -lm $(CRYPTO_LIBS) $(EXTRALIBS)

radosgw_SOURCES = \
	rgw/rgw_resolve.cc \
        rgw/rgw_rest.cc \
        rgw/rgw_rest_swift.cc \
        rgw/rgw_rest_s3.cc \
        rgw/rgw_rest_usage.cc \
        rgw/rgw_rest_user.cc \
        rgw/rgw_rest_bucket.cc \
        rgw/rgw_rest_metadata.cc \
<<<<<<< HEAD
=======
        rgw/rgw_rest_log.cc \
        rgw/rgw_http_client.cc \
>>>>>>> d20e30a7
        rgw/rgw_swift.cc \
	rgw/rgw_swift_auth.cc \
	rgw/rgw_main.cc
radosgw_LDADD = $(my_radosgw_ldadd) -lfcgi -lresolv
radosgw_CXXFLAGS = ${AM_CXXFLAGS}
bin_PROGRAMS += radosgw

radosgw_admin_SOURCES = rgw/rgw_admin.cc
radosgw_admin_CXXFLAGS = ${AM_CXXFLAGS}
radosgw_admin_LDADD = $(my_radosgw_ldadd)
bin_PROGRAMS += radosgw-admin

ceph_rgw_multiparser_SOURCES = rgw/rgw_multiparser.cc
ceph_rgw_multiparser_CXXFLAGS = ${AM_CXXFLAGS}
ceph_rgw_multiparser_LDADD = $(my_radosgw_ldadd)
bin_DEBUGPROGRAMS += ceph_rgw_multiparser

ceph_rgw_jsonparser_SOURCES = rgw/rgw_jsonparser.cc rgw/rgw_common.cc rgw/rgw_env.cc rgw/rgw_json_enc.cc
ceph_rgw_jsonparser_CXXFLAGS = ${CRYPTO_CXXFLAGS} ${AM_CXXFLAGS}
ceph_rgw_jsonparser_LDADD = $(my_radosgw_ldadd)
bin_DEBUGPROGRAMS += ceph_rgw_jsonparser

endif

# librbd
librbd_la_SOURCES = \
	librbd/librbd.cc \
	librbd/AioCompletion.cc \
	librbd/AioRequest.cc \
	cls/rbd/cls_rbd_client.cc \
	librbd/ImageCtx.cc \
	librbd/internal.cc \
	librbd/LibrbdWriteback.cc \
	librbd/WatchCtx.cc \
	osdc/ObjectCacher.cc \
	osdc/Striper.cc \
	librados/snap_set_diff.cc \
	cls/lock/cls_lock_client.cc \
	cls/lock/cls_lock_types.cc \
	cls/lock/cls_lock_ops.cc \
	common/util.cc
librbd_la_CFLAGS = ${AM_CFLAGS} ${CRYPTO_CFLAGS}
librbd_la_CXXFLAGS = ${AM_CXXFLAGS}
librbd_la_LIBADD = librados.la
librbd_la_LDFLAGS = ${AM_LDFLAGS} -version-info 1:0:0 \
	-export-symbols-regex '^rbd_.*' $(PTHREAD_LIBS) $(EXTRALIBS) 
lib_LTLIBRARIES += librbd.la

rados_SOURCES = rados.cc rados_import.cc rados_export.cc rados_sync.cc common/obj_bencher.cc
rados_LDADD = libglobal.la libcls_lock_client.a librados.la $(PTHREAD_LIBS) -lm $(CRYPTO_LIBS) $(EXTRALIBS)
bin_PROGRAMS += rados

if WITH_REST_BENCH

rest_bench_SOURCES = tools/rest_bench.cc common/obj_bencher.cc
rest_bench_LDADD = libglobal.la $(PTHREAD_LIBS) -lm $(CRYPTO_LIBS) $(EXTRALIBS)
rest_bench_CXXFLAGS = ${AM_CXXFLAGS}
bin_PROGRAMS += rest-bench

if WITH_SYSTEM_LIBS3
rest_bench_LDADD += -ls3
else
rest_bench_LDADD += libs3/build/lib/libs3.a -lcurl -lxml2
rest_bench_CXXFLAGS += -I$(top_srcdir)/src/libs3/inc
SUBDIRS += libs3
endif

endif

ceph_scratchtool_SOURCES = scratchtool.c
ceph_scratchtool_LDADD = librados.la $(PTHREAD_LIBS) -lm $(CRYPTO_LIBS) $(EXTRALIBS)
ceph_scratchtoolpp_SOURCES = scratchtoolpp.cc
ceph_scratchtoolpp_LDADD = librados.la $(PTHREAD_LIBS) -lm
ceph_radosacl_SOURCES = radosacl.cc
ceph_radosacl_LDADD = librados.la $(PTHREAD_LIBS) -lm $(CRYPTO_LIBS) $(EXTRALIBS)
bin_DEBUGPROGRAMS += ceph_scratchtool ceph_scratchtoolpp ceph_radosacl

rbd_SOURCES = rbd.cc common/fiemap.cc common/secret.c common/TextTable.cc common/util.cc
rbd_CXXFLAGS = ${AM_CXXFLAGS}
rbd_LDADD = libglobal.la librbd.la librados.la $(PTHREAD_LIBS) -lm -lkeyutils $(CRYPTO_LIBS) $(EXTRALIBS)
if LINUX
bin_PROGRAMS += rbd
endif


ceph_test_crypto_SOURCES = testcrypto.cc
ceph_test_crypto_LDADD =  $(LIBGLOBAL_LDA)
ceph_test_crypto_CXXFLAGS = ${AM_CXXFLAGS}
bin_DEBUGPROGRAMS += ceph_test_crypto

ceph_test_keys_SOURCES = testkeys.cc
ceph_test_keys_LDADD = libmon.a $(LIBGLOBAL_LDA) 
ceph_test_keys_CXXFLAGS = ${AM_CXXFLAGS}
bin_DEBUGPROGRAMS += ceph_test_keys

if WITH_TCMALLOC
ceph_test_keys_LDADD += -ltcmalloc
ceph_test_keys_CXXFLAGS += ${tcmalloc_safety_flags}
ceph_test_keys_SOURCES += perfglue/heap_profiler.cc
endif


## rados object classes

# rbd: rados block device class
libcls_rbd_la_SOURCES = cls/rbd/cls_rbd.cc
libcls_rbd_la_CFLAGS = ${AM_CFLAGS}
libcls_rbd_la_CXXFLAGS= ${AM_CXXFLAGS}
libcls_rbd_la_LIBADD = $(PTHREAD_LIBS) $(EXTRALIBS)
libcls_rbd_la_LDFLAGS = ${AM_LDFLAGS} -version-info 1:0:0 -export-symbols-regex '.*__cls_.*'

radoslibdir = $(libdir)/rados-classes
radoslib_LTLIBRARIES = libcls_rbd.la


# lock class
libcls_lock_la_SOURCES = cls/lock/cls_lock.cc
libcls_lock_la_CFLAGS = ${AM_CFLAGS}
libcls_lock_la_CXXFLAGS= ${AM_CXXFLAGS}
libcls_lock_la_LIBADD = $(PTHREAD_LIBS) $(EXTRALIBS)
libcls_lock_la_LDFLAGS = ${AM_LDFLAGS} -version-info 1:0:0 -export-symbols-regex '.*__cls_.*'

radoslib_LTLIBRARIES += libcls_lock.la

# refcount class
libcls_refcount_la_SOURCES = cls/refcount/cls_refcount.cc
libcls_refcount_la_CFLAGS = ${AM_CFLAGS}
libcls_refcount_la_CXXFLAGS= ${AM_CXXFLAGS}
libcls_refcount_la_LIBADD = $(PTHREAD_LIBS) $(EXTRALIBS)
libcls_refcount_la_LDFLAGS = ${AM_LDFLAGS} -version-info 1:0:0 -export-symbols-regex '.*__cls_.*'

radoslib_LTLIBRARIES += libcls_refcount.la

# version class
libcls_version_la_SOURCES = cls/version/cls_version.cc
libcls_version_la_CFLAGS = ${AM_CFLAGS}
libcls_version_la_CXXFLAGS= ${AM_CXXFLAGS}
libcls_version_la_LIBADD = $(PTHREAD_LIBS) $(EXTRALIBS)
libcls_version_la_LDFLAGS = ${AM_LDFLAGS} -version-info 1:0:0 -export-symbols-regex '.*__cls_.*'

radoslib_LTLIBRARIES += libcls_version.la

# log class
libcls_log_la_SOURCES = cls/log/cls_log.cc
libcls_log_la_CFLAGS = ${AM_CFLAGS}
libcls_log_la_CXXFLAGS= ${AM_CXXFLAGS}
libcls_log_la_LIBADD = $(PTHREAD_LIBS) $(EXTRALIBS)
libcls_log_la_LDFLAGS = ${AM_LDFLAGS} -version-info 1:0:0 -export-symbols-regex '.*__cls_.*'

radoslib_LTLIBRARIES += libcls_log.la


if WITH_RADOSGW
# rgw: rados gateway
libcls_rgw_la_SOURCES = cls/rgw/cls_rgw.cc
libcls_rgw_la_CFLAGS = ${AM_CFLAGS}
libcls_rgw_la_CXXFLAGS= ${AM_CXXFLAGS}
libcls_rgw_la_LIBADD = $(PTHREAD_LIBS) $(EXTRALIBS)
libcls_rgw_la_LDFLAGS = ${AM_LDFLAGS} -version-info 1:0:0 -export-symbols-regex '.*__cls_.*'

radoslib_LTLIBRARIES += libcls_rgw.la
endif

libcls_lock_client_a_SOURCES =  \
	cls/lock/cls_lock_client.cc  \
	cls/lock/cls_lock_types.cc \
	cls/lock/cls_lock_ops.cc
noinst_LIBRARIES += libcls_lock_client.a

libcls_refcount_client_a_SOURCES =  \
	cls/refcount/cls_refcount_client.cc
noinst_LIBRARIES += libcls_refcount_client.a

libcls_version_client_a_SOURCES =  \
	cls/version/cls_version_client.cc \
	cls/version/cls_version_types.cc
noinst_LIBRARIES += libcls_version_client.a

libcls_log_client_a_SOURCES =  \
	cls/log/cls_log_client.cc
noinst_LIBRARIES += libcls_log_client.a

libcls_rgw_client_a_SOURCES =  \
	cls/rgw/cls_rgw_client.cc \
	cls/rgw/cls_rgw_types.cc \
	cls/rgw/cls_rgw_ops.cc
noinst_LIBRARIES += libcls_rgw_client.a

## hadoop client
if WITH_HADOOPCLIENT
JAVA_BASE = /usr/lib/jvm/java-6-sun
libhadoopcephfs_la_SOURCES = client/hadoop/CephFSInterface.cc
libhadoopcephfs_la_LIBADD = libcephfs.la
libhadoopcephfs_la_CFLAGS = ${AM_CFLAGS}
libhadoopcephfs_la_CXXFLAGS = ${AM_CXXFLAGS}
libhadoopcephfs_la_LDFLAGS = ${AM_LDFLAGS} -version-info 1:0:0 -export-symbols-regex 'hadoopcephfs_.*'
lib_LTLIBRARIES += libhadoopcephfs.la

endif

## CephFS Java Wrappers
##  - The JNI library is here
##  - The Java source Makefile.am is in src/java
if ENABLE_CEPHFS_JAVA
libcephfs_jni_la_SOURCES = \
	java/native/libcephfs_jni.cc \
	java/native/ScopedLocalRef.h \
	java/native/JniConstants.cpp \
	java/native/JniConstants.h
libcephfs_jni_la_LIBADD = libcephfs.la $(EXTRALIBS)
libcephfs_jni_la_CPPFLAGS = $(JDK_CPPFLAGS)
libcephfs_jni_la_CXXFLAGS = ${AM_CXXFLAGS}
libcephfs_jni_la_LDFLAGS = ${AM_LDFLAGS} -version-info 1:0:0
lib_LTLIBRARIES += libcephfs_jni.la
endif

## key_value_store classes

# key_value_store: key value store class
libcls_kvs_la_SOURCES = key_value_store/cls_kvs.cc
libcls_kvs_la_CFLAGS = ${AM_CFLAGS}
libcls_kvs_la_CXXFLAGS= ${AM_CXXFLAGS}
libcls_kvs_la_LIBADD = $(PTHREAD_LIBS) $(EXTRALIBS)
libcls_kvs_la_LDFLAGS = ${AM_LDFLAGS} -version-info 1:0:0 -export-symbols-regex '.*__cls_.*'

radoslib_LTLIBRARIES += libcls_kvs.la

## System tests
libsystest_la_SOURCES = \
	test/system/cross_process_sem.cc \
	test/system/systest_runnable.cc \
	test/system/systest_settings.cc
libsystest_la_LIBADD = libglobal.la
noinst_LTLIBRARIES += libsystest.la

ceph_test_rados_list_parallel_SOURCES = \
	test/system/rados_list_parallel.cc \
	test/system/st_rados_create_pool.cc \
	test/system/st_rados_list_objects.cc
ceph_test_rados_list_parallel_LDADD = libsystest.la librados.la $(PTHREAD_LIBS)
bin_DEBUGPROGRAMS += ceph_test_rados_list_parallel

ceph_test_rados_open_pools_parallel_SOURCES = \
	test/system/rados_open_pools_parallel.cc \
	test/system/st_rados_create_pool.cc
ceph_test_rados_open_pools_parallel_LDADD = libsystest.la librados.la $(PTHREAD_LIBS)
bin_DEBUGPROGRAMS += ceph_test_rados_open_pools_parallel

ceph_test_rados_delete_pools_parallel_SOURCES = \
	test/system/rados_delete_pools_parallel.cc \
	test/system/st_rados_create_pool.cc \
	test/system/st_rados_delete_pool.cc \
	test/system/st_rados_list_objects.cc
ceph_test_rados_delete_pools_parallel_LDADD = libsystest.la librados.la $(PTHREAD_LIBS)
bin_DEBUGPROGRAMS += ceph_test_rados_delete_pools_parallel

ceph_test_rados_watch_notify_SOURCES = \
	test/system/rados_watch_notify.cc \
	test/system/st_rados_create_pool.cc \
	test/system/st_rados_delete_pool.cc \
	test/system/st_rados_delete_objs.cc \
	test/system/st_rados_watch.cc \
	test/system/st_rados_notify.cc
ceph_test_rados_watch_notify_LDADD = libsystest.la librados.la $(PTHREAD_LIBS)
bin_DEBUGPROGRAMS += ceph_test_rados_watch_notify

ceph_bench_log_SOURCES = \
	test/bench_log.cc
ceph_bench_log_LDADD = libcommon.la libglobal.la $(PTHREAD_LIBS) -lm $(CRYPTO_LIBS) $(EXTRALIBS)
bin_DEBUGPROGRAMS += ceph_bench_log

## unit tests

# target to build but not run the unit tests
unittests:: $(check_PROGRAMS)

UNITTEST_CXXFLAGS = \
	-I$(top_srcdir)/src/gtest/include \
	-I$(top_builddir)/src/gtest/include
UNITTEST_STATIC_LDADD = \
	$(top_builddir)/src/gtest/lib/libgtest.a \
	$(top_builddir)/src/gtest/lib/libgtest_main.a \
	$(PTHREAD_LIBS)
UNITTEST_LDADD = ${UNITTEST_STATIC_LDADD}

unittest_encoding_SOURCES = test/encoding.cc
unittest_encoding_LDADD = libcephfs.la librados.la $(PTHREAD_LIBS) -lm \
			  ${UNITTEST_LDADD}
unittest_encoding_CXXFLAGS = ${AM_CXXFLAGS} ${UNITTEST_CXXFLAGS} \
		     -fno-strict-aliasing
check_PROGRAMS += unittest_encoding

unittest_addrs_SOURCES = test/test_addrs.cc
unittest_addrs_CXXFLAGS = ${AM_CXXFLAGS} ${UNITTEST_CXXFLAGS}
unittest_addrs_LDADD = libglobal.la $(PTHREAD_LIBS) -lm ${UNITTEST_LDADD} $(CRYPTO_LIBS) $(EXTRALIBS)
check_PROGRAMS += unittest_addrs

unittest_util_SOURCES = test/common/test_util.cc common/util.cc
unittest_util_CXXFLAGS = ${AM_CXXFLAGS} ${UNITTEST_CXXFLAGS}
unittest_util_LDADD = libcommon.la $(PTHREAD_LIBS) -lm ${UNITTEST_LDADD} $(CRYPTO_LIBS) $(EXTRALIBS)
check_PROGRAMS += unittest_util

unittest_workqueue_SOURCES = test/test_workqueue.cc
unittest_workqueue_CXXFLAGS = ${AM_CXXFLAGS} ${UNITTEST_CXXFLAGS}
unittest_workqueue_LDADD = libglobal.la $(PTHREAD_LIBS) -lm ${UNITTEST_LDADD} $(CRYPTO_LIBS) $(EXTRALIBS)
check_PROGRAMS += unittest_workqueue

unittest_striper_SOURCES = test/test_striper.cc 
unittest_striper_CXXFLAGS = ${AM_CXXFLAGS} ${UNITTEST_CXXFLAGS}
unittest_striper_LDADD = libglobal.la libosdc.la $(PTHREAD_LIBS) -lm ${UNITTEST_LDADD} $(CRYPTO_LIBS) $(EXTRALIBS)
check_PROGRAMS += unittest_striper

unittest_prebufferedstreambuf_SOURCES = test/test_prebufferedstreambuf.cc common/PrebufferedStreambuf.cc
unittest_prebufferedstreambuf_CXXFLAGS = ${AM_CXXFLAGS} ${UNITTEST_CXXFLAGS}
unittest_prebufferedstreambuf_LDADD = ${UNITTEST_LDADD} $(EXTRALIBS)
check_PROGRAMS += unittest_prebufferedstreambuf

unittest_str_list_SOURCES = test/test_str_list.cc
unittest_str_list_CXXFLAGS = ${AM_CXXFLAGS} ${UNITTEST_CXXFLAGS}
unittest_str_list_LDADD = libglobal.la $(PTHREAD_LIBS) -lm ${UNITTEST_LDADD} $(CRYPTO_LIBS) $(EXTRALIBS)
check_PROGRAMS += unittest_str_list

unittest_log_SOURCES = log/test.cc common/PrebufferedStreambuf.cc
unittest_log_LDFLAGS = $(PTHREAD_CFLAGS) ${AM_LDFLAGS}
unittest_log_LDADD = libcommon.la ${UNITTEST_LDADD}
unittest_log_CXXFLAGS = ${AM_CXXFLAGS} ${UNITTEST_CXXFLAGS} -O2
check_PROGRAMS += unittest_log

unittest_throttle_SOURCES = test/common/Throttle.cc
unittest_throttle_LDFLAGS = $(PTHREAD_CFLAGS) ${AM_LDFLAGS}
unittest_throttle_LDADD = libcommon.la ${LIBGLOBAL_LDA} ${UNITTEST_LDADD}
unittest_throttle_CXXFLAGS = ${AM_CXXFLAGS} ${UNITTEST_CXXFLAGS} -O2
check_PROGRAMS += unittest_throttle

unittest_base64_SOURCES = test/base64.cc
unittest_base64_LDFLAGS = $(PTHREAD_CFLAGS) ${AM_LDFLAGS}
unittest_base64_LDADD = libcephfs.la -lm ${UNITTEST_LDADD}
unittest_base64_CXXFLAGS = ${AM_CXXFLAGS} ${UNITTEST_CXXFLAGS}
check_PROGRAMS += unittest_base64

unittest_ceph_argparse_SOURCES = test/ceph_argparse.cc
unittest_ceph_argparse_LDFLAGS = $(PTHREAD_CFLAGS) ${AM_LDFLAGS}
unittest_ceph_argparse_LDADD = libglobal.la ${UNITTEST_LDADD}
unittest_ceph_argparse_CXXFLAGS = ${AM_CXXFLAGS} ${UNITTEST_CXXFLAGS}
check_PROGRAMS += unittest_ceph_argparse

unittest_osd_types_SOURCES = test/test_osd_types.cc
unittest_osd_types_CXXFLAGS = ${AM_CXXFLAGS} ${UNITTEST_CXXFLAGS}
unittest_osd_types_LDADD = libglobal.la libcommon.la $(PTHREAD_LIBS) -lm ${UNITTEST_LDADD} $(CRYPTO_LIBS) $(EXTRALIBS)
check_PROGRAMS += unittest_osd_types

unittest_gather_SOURCES = test/gather.cc
unittest_gather_LDADD = ${LIBGLOBAL_LDA} ${UNITTEST_LDADD}
unittest_gather_CXXFLAGS = ${AM_CXXFLAGS} ${UNITTEST_CXXFLAGS}
check_PROGRAMS += unittest_gather

unittest_run_cmd_SOURCES = test/run_cmd.cc
unittest_run_cmd_LDADD = libcephfs.la ${UNITTEST_LDADD}
unittest_run_cmd_CXXFLAGS = ${AM_CXXFLAGS} ${UNITTEST_CXXFLAGS}
check_PROGRAMS += unittest_run_cmd

unittest_signals_SOURCES = test/signals.cc
unittest_signals_LDADD = ${LIBGLOBAL_LDA} ${UNITTEST_LDADD}
unittest_signals_CXXFLAGS = ${AM_CXXFLAGS} ${UNITTEST_CXXFLAGS}
check_PROGRAMS += unittest_signals

unittest_simple_spin_SOURCES = test/simple_spin.cc
unittest_simple_spin_LDADD = libcephfs.la ${UNITTEST_LDADD}
unittest_simple_spin_CXXFLAGS = ${AM_CXXFLAGS} ${UNITTEST_CXXFLAGS}
check_PROGRAMS += unittest_simple_spin

unittest_librados_SOURCES = test/librados/librados.cc
unittest_librados_LDFLAGS = $(PTHREAD_CFLAGS) ${AM_LDFLAGS}
unittest_librados_LDADD = librados.la ${UNITTEST_LDADD}
unittest_librados_CXXFLAGS = ${AM_CXXFLAGS} ${UNITTEST_CXXFLAGS}
check_PROGRAMS += unittest_librados

unittest_bufferlist_SOURCES = test/bufferlist.cc
unittest_bufferlist_LDADD = ${UNITTEST_LDADD} $(LIBGLOBAL_LDA) 
unittest_bufferlist_CXXFLAGS = ${AM_CXXFLAGS} ${UNITTEST_CXXFLAGS}
check_PROGRAMS += unittest_bufferlist

unittest_crypto_SOURCES = test/crypto.cc
unittest_crypto_LDFLAGS = ${CRYPTO_LDFLAGS} ${AM_LDFLAGS}
unittest_crypto_LDADD =  ${LIBGLOBAL_LDA} ${UNITTEST_LDADD}
unittest_crypto_CXXFLAGS = ${AM_CXXFLAGS} ${UNITTEST_CXXFLAGS}
check_PROGRAMS += unittest_crypto

unittest_perf_counters_SOURCES = test/perf_counters.cc
unittest_perf_counters_LDFLAGS = ${AM_LDFLAGS}
unittest_perf_counters_LDADD =  ${LIBGLOBAL_LDA} ${UNITTEST_LDADD}
unittest_perf_counters_CXXFLAGS = ${AM_CXXFLAGS} ${UNITTEST_CXXFLAGS}
check_PROGRAMS += unittest_perf_counters

unittest_admin_socket_SOURCES = test/admin_socket.cc
unittest_admin_socket_LDFLAGS = ${AM_LDFLAGS}
unittest_admin_socket_LDADD =  ${LIBGLOBAL_LDA} ${UNITTEST_LDADD} libcommon.la
unittest_admin_socket_CXXFLAGS = ${AM_CXXFLAGS} ${UNITTEST_CXXFLAGS}
check_PROGRAMS += unittest_admin_socket

unittest_ceph_crypto_SOURCES = test/ceph_crypto.cc
unittest_ceph_crypto_LDFLAGS = ${CRYPTO_LDFLAGS} ${AM_LDFLAGS}
unittest_ceph_crypto_LDADD = ${UNITTEST_LDADD} $(LIBGLOBAL_LDA)
unittest_ceph_crypto_CXXFLAGS = ${AM_CXXFLAGS} ${UNITTEST_CXXFLAGS}
check_PROGRAMS += unittest_ceph_crypto

unittest_utf8_SOURCES = test/utf8.cc
unittest_utf8_LDFLAGS = $(PTHREAD_CFLAGS) ${AM_LDFLAGS}
unittest_utf8_LDADD = ${UNITTEST_LDADD} $(LIBGLOBAL_LDA)
unittest_utf8_CXXFLAGS = ${AM_CXXFLAGS} ${UNITTEST_CXXFLAGS}
check_PROGRAMS += unittest_utf8

unittest_mime_SOURCES = test/mime.cc
unittest_mime_LDFLAGS = $(PTHREAD_CFLAGS) ${AM_LDFLAGS}
unittest_mime_LDADD = ${UNITTEST_LDADD} $(LIBGLOBAL_LDA)
unittest_mime_CXXFLAGS = ${AM_CXXFLAGS} ${UNITTEST_CXXFLAGS}
check_PROGRAMS += unittest_mime

unittest_escape_SOURCES = test/escape.cc
unittest_escape_LDFLAGS = $(PTHREAD_CFLAGS) ${AM_LDFLAGS}
unittest_escape_LDADD = ${UNITTEST_LDADD} $(LIBGLOBAL_LDA)
unittest_escape_CXXFLAGS = ${AM_CXXFLAGS} ${UNITTEST_CXXFLAGS}
check_PROGRAMS += unittest_escape

unittest_chain_xattr_SOURCES = test/filestore/chain_xattr.cc
unittest_chain_xattr_LDFLAGS = ${AM_LDFLAGS}
unittest_chain_xattr_LDADD =  ${UNITTEST_STATIC_LDADD} $(LIBOS_LDA) $(LIBGLOBAL_LDA)
unittest_chain_xattr_CXXFLAGS = ${AM_CXXFLAGS} ${UNITTEST_CXXFLAGS} ${CRYPTO_CXXFLAGS}
check_PROGRAMS += unittest_chain_xattr

unittest_flatindex_SOURCES = test/os/TestFlatIndex.cc
unittest_flatindex_LDFLAGS = ${AM_LDFLAGS}
unittest_flatindex_LDADD =  ${UNITTEST_STATIC_LDADD} $(LIBOS_LDA) $(LIBGLOBAL_LDA)
unittest_flatindex_CXXFLAGS = ${AM_CXXFLAGS} ${UNITTEST_CXXFLAGS} ${CRYPTO_CXXFLAGS}
check_PROGRAMS += unittest_flatindex

unittest_strtol_SOURCES = test/strtol.cc
unittest_strtol_LDFLAGS = $(PTHREAD_CFLAGS) ${AM_LDFLAGS}
unittest_strtol_LDADD = ${UNITTEST_LDADD} $(LIBGLOBAL_LDA)
unittest_strtol_CXXFLAGS = ${AM_CXXFLAGS} ${UNITTEST_CXXFLAGS}
check_PROGRAMS += unittest_strtol

unittest_confutils_SOURCES = test/confutils.cc
unittest_confutils_LDFLAGS = $(PTHREAD_CFLAGS) ${AM_LDFLAGS}
unittest_confutils_LDADD = ${UNITTEST_LDADD} $(LIBGLOBAL_LDA)
unittest_confutils_CXXFLAGS = ${AM_CXXFLAGS} ${UNITTEST_CXXFLAGS}
check_PROGRAMS += unittest_confutils

unittest_heartbeatmap_SOURCES = test/heartbeat_map.cc common/HeartbeatMap.cc
unittest_heartbeatmap_LDFLAGS = $(PTHREAD_CFLAGS) ${AM_LDFLAGS}
unittest_heartbeatmap_LDADD = ${UNITTEST_LDADD} $(LIBGLOBAL_LDA)
unittest_heartbeatmap_CXXFLAGS = ${AM_CXXFLAGS} ${UNITTEST_CXXFLAGS}
check_PROGRAMS += unittest_heartbeatmap

unittest_formatter_SOURCES = test/formatter.cc rgw/rgw_formats.cc
unittest_formatter_LDFLAGS = $(PTHREAD_CFLAGS) ${AM_LDFLAGS}
unittest_formatter_LDADD = ${UNITTEST_LDADD} $(LIBGLOBAL_LDA)
unittest_formatter_CXXFLAGS = ${CRYPTO_CXXFLAGS} ${AM_CXXFLAGS} ${UNITTEST_CXXFLAGS}
check_PROGRAMS += unittest_formatter

unittest_libcephfs_config_SOURCES = test/libcephfs_config.cc
unittest_libcephfs_config_LDFLAGS = $(PTHREAD_CFLAGS) ${AM_LDFLAGS}
unittest_libcephfs_config_LDADD =  libcephfs.la ${UNITTEST_LDADD}
unittest_libcephfs_config_CXXFLAGS = ${CRYPTO_CFLAGS} ${AM_CXXFLAGS} ${UNITTEST_CXXFLAGS}
check_PROGRAMS += unittest_libcephfs_config

unittest_lfnindex_SOURCES = test/os/TestLFNIndex.cc
unittest_lfnindex_LDFLAGS = ${AM_LDFLAGS}
unittest_lfnindex_LDADD =  ${UNITTEST_STATIC_LDADD} $(LIBOS_LDA) $(LIBGLOBAL_LDA)
unittest_lfnindex_CXXFLAGS = ${AM_CXXFLAGS} ${UNITTEST_CXXFLAGS} ${CRYPTO_CXXFLAGS}
check_PROGRAMS += unittest_lfnindex

unittest_librados_config_SOURCES = test/librados/librados_config.cc
unittest_librados_config_LDFLAGS = $(PTHREAD_CFLAGS) ${AM_LDFLAGS}
unittest_librados_config_LDADD =  librados.la ${UNITTEST_LDADD}
unittest_librados_config_CXXFLAGS = ${CRYPTO_CFLAGS} ${AM_CXXFLAGS} ${UNITTEST_CXXFLAGS}
check_PROGRAMS += unittest_librados_config

#unittest_librgw_link_SOURCES = test/librgw_link.cc
#unittest_librgw_link_LDFLAGS = $(PTHREAD_CFLAGS) ${AM_LDFLAGS}
#unittest_librgw_link_LDADD =  librgw.la ${UNITTEST_LDADD}
#unittest_librgw_link_CXXFLAGS = ${CRYPTO_CFLAGS} ${AM_CXXFLAGS} ${UNITTEST_CXXFLAGS}
#check_PROGRAMS += unittest_librgw_link

unittest_daemon_config_SOURCES = test/daemon_config.cc
unittest_daemon_config_LDFLAGS = $(PTHREAD_CFLAGS) ${AM_LDFLAGS}
unittest_daemon_config_LDADD =  ${UNITTEST_LDADD} ${LIBGLOBAL_LDA}
unittest_daemon_config_CXXFLAGS = ${CRYPTO_CFLAGS} ${AM_CXXFLAGS} ${UNITTEST_CXXFLAGS}
check_PROGRAMS += unittest_daemon_config

unittest_osd_osdcap_SOURCES = test/osd/osdcap.cc osd/OSDCap.cc
unittest_osd_osdcap_LDFLAGS = $(PTHREAD_CFLAGS) ${AM_LDFLAGS}
unittest_osd_osdcap_LDADD =  ${UNITTEST_LDADD} ${LIBGLOBAL_LDA}
unittest_osd_osdcap_CXXFLAGS = ${CRYPTO_CFLAGS} ${AM_CXXFLAGS} ${UNITTEST_CXXFLAGS}
check_PROGRAMS += unittest_osd_osdcap

#if WITH_RADOSGW
#unittest_librgw_SOURCES = test/librgw.cc
#unittest_librgw_LDFLAGS = -lrt $(PTHREAD_CFLAGS) -lcurl ${AM_LDFLAGS}
#unittest_librgw_LDADD =  librgw.la librados.la ${UNITTEST_LDADD} -lexpat $(LIBGLOBAL_LDA)
#unittest_librgw_CXXFLAGS = ${CRYPTO_CFLAGS} ${AM_CXXFLAGS} ${UNITTEST_CXXFLAGS}
#check_PROGRAMS += unittest_librgw
#endif

unittest_ipaddr_SOURCES = test/test_ipaddr.cc
unittest_ipaddr_LDADD = ${UNITTEST_LDADD} $(LIBGLOBAL_LDA)
unittest_ipaddr_CXXFLAGS = ${AM_CXXFLAGS} ${UNITTEST_CXXFLAGS}
check_PROGRAMS += unittest_ipaddr

unittest_texttable_SOURCES = test/test_texttable.cc common/TextTable.cc 
unittest_texttable_LDFLAGS = $(PTHREAD_CFLAGS) ${AM_LDFLAGS}
unittest_texttable_LDADD = librados.la ${UNITTEST_LDADD}
unittest_texttable_CXXFLAGS = ${AM_CXXFLAGS} ${UNITTEST_CXXFLAGS}
check_PROGRAMS += unittest_texttable

if WITH_RADOSGW
ceph_test_cors_SOURCES = test/test_cors.cc
ceph_test_cors_LDFLAGS = libglobal.la
ceph_test_cors_LDADD = librados.la librgw.a ${UNITTEST_LDADD} ${UNITTEST_STATIC_LDADD} $(CRYPTO_LIBS) -lcurl -luuid -lexpat
ceph_test_cors_CXXFLAGS = ${AM_CXXFLAGS} ${UNITTEST_CXXFLAGS}
bin_DEBUGPROGRAMS += ceph_test_cors

unittest_rgw_meta_SOURCES = test/test_rgw_admin_meta.cc
unittest_rgw_meta_LDFLAGS = libglobal.la 
unittest_rgw_meta_LDADD = librgw.a ${UNITTEST_LDADD} ${UNITTEST_STATIC_LDADD} -lcryptopp -lcurl -luuid -lexpat  librados.la libcls_version_client.a \
 libcls_log_client.a libcls_refcount_client.a libcls_rgw_client.a libcls_lock_client.a
unittest_rgw_meta_CXXFLAGS = ${AM_CXXFLAGS} ${UNITTEST_CXXFLAGS}
check_PROGRAMS += unittest_rgw_meta

unittest_rgw_log_SOURCES = test/test_rgw_admin_log.cc
unittest_rgw_log_LDFLAGS = libglobal.la 
unittest_rgw_log_LDADD = librgw.a ${UNITTEST_LDADD} ${UNITTEST_STATIC_LDADD} -lcryptopp -lcurl -luuid -lexpat  librados.la libcls_version_client.a \
 libcls_log_client.a libcls_refcount_client.a libcls_rgw_client.a libcls_lock_client.a
unittest_rgw_log_CXXFLAGS = ${AM_CXXFLAGS} ${UNITTEST_CXXFLAGS}
check_PROGRAMS += unittest_rgw_log
endif

ceph_test_librbd_SOURCES = test/librbd/test_librbd.cc test/librados/test.cc
ceph_test_librbd_LDADD =  librbd.la librados.la ${UNITTEST_STATIC_LDADD}
ceph_test_librbd_CXXFLAGS = ${AM_CXXFLAGS} ${UNITTEST_CXXFLAGS}
bin_DEBUGPROGRAMS += ceph_test_librbd

ceph_test_librbd_fsx_SOURCES = test/librbd/fsx.c
ceph_test_librbd_fsx_LDADD =  librbd.la librados.la -lm
ceph_test_librbd_fsx_CFLAGS = ${AM_CFLAGS} -Wno-format
bin_DEBUGPROGRAMS += ceph_test_librbd_fsx

ceph_test_cls_rbd_SOURCES = test/cls_rbd/test_cls_rbd.cc \
	test/librados/test.cc \
	cls/rbd/cls_rbd_client.cc \
	cls/lock/cls_lock_client.cc \
	cls/lock/cls_lock_types.cc \
	cls/lock/cls_lock_ops.cc
ceph_test_cls_rbd_LDADD = librados.la ${UNITTEST_STATIC_LDADD}
ceph_test_cls_rbd_CXXFLAGS = ${AM_CXXFLAGS} ${UNITTEST_CXXFLAGS}
bin_DEBUGPROGRAMS += ceph_test_cls_rbd

ceph_test_cls_refcount_SOURCES = test/cls_refcount/test_cls_refcount.cc \
	test/librados/test.cc
ceph_test_cls_refcount_LDADD = librados.la libcls_refcount_client.a ${UNITTEST_STATIC_LDADD}
ceph_test_cls_refcount_CXXFLAGS = ${AM_CXXFLAGS} ${UNITTEST_CXXFLAGS}
bin_DEBUGPROGRAMS += ceph_test_cls_refcount

ceph_test_cls_version_SOURCES = test/cls_version/test_cls_version.cc \
	test/librados/test.cc
ceph_test_cls_version_LDADD = librados.la libcls_version_client.a ${UNITTEST_STATIC_LDADD}
ceph_test_cls_version_CXXFLAGS = ${AM_CXXFLAGS} ${UNITTEST_CXXFLAGS}
bin_DEBUGPROGRAMS += ceph_test_cls_version

ceph_test_cls_log_SOURCES = test/cls_log/test_cls_log.cc \
	test/librados/test.cc
ceph_test_cls_log_LDADD = libglobal.la librados.la libcls_log_client.a ${UNITTEST_STATIC_LDADD}
ceph_test_cls_log_CXXFLAGS = ${AM_CXXFLAGS} ${UNITTEST_CXXFLAGS}
bin_DEBUGPROGRAMS += ceph_test_cls_log

ceph_test_cls_lock_SOURCES = test/cls_lock/test_cls_lock.cc test/librados/test.cc
ceph_test_cls_lock_LDFLAGS = ${AM_LDFLAGS}
ceph_test_cls_lock_LDADD =  libcls_lock_client.a librados.la ${UNITTEST_STATIC_LDADD}
ceph_test_cls_lock_CXXFLAGS = ${AM_CXXFLAGS} ${UNITTEST_CXXFLAGS}
bin_DEBUGPROGRAMS += ceph_test_cls_lock

if WITH_RADOSGW

ceph_test_cls_rgw_SOURCES = test/cls_rgw/test_cls_rgw.cc \
	test/librados/test.cc
ceph_test_cls_rgw_LDADD = librados.la libcls_rgw_client.a ${UNITTEST_STATIC_LDADD}
ceph_test_cls_rgw_CXXFLAGS = ${AM_CXXFLAGS} ${UNITTEST_CXXFLAGS}
bin_DEBUGPROGRAMS += ceph_test_cls_rgw

endif

ceph_test_mon_workloadgen_SOURCES = \
     test/mon/test_mon_workloadgen.cc \
		 osdc/Objecter.cc \
		 osdc/Striper.cc
ceph_test_mon_workloadgen_LDADD = $(LIBOS_LDA) $(LIBGLOBAL_LDA)
ceph_test_mon_workloadgen_CXXFLAGS = ${CRYPTO_CXXFLAGS} ${AM_CXXFLAGS}
bin_DEBUGPROGRAMS += ceph_test_mon_workloadgen

ceph_test_rados_api_io_SOURCES = test/librados/io.cc test/librados/test.cc
ceph_test_rados_api_io_LDFLAGS = ${AM_LDFLAGS}
ceph_test_rados_api_io_LDADD =  librados.la ${UNITTEST_STATIC_LDADD}
ceph_test_rados_api_io_CXXFLAGS = ${AM_CXXFLAGS} ${UNITTEST_CXXFLAGS}
bin_DEBUGPROGRAMS += ceph_test_rados_api_io

ceph_test_rados_api_aio_SOURCES = test/librados/aio.cc test/librados/test.cc
ceph_test_rados_api_aio_LDFLAGS = ${AM_LDFLAGS}
ceph_test_rados_api_aio_LDADD =  librados.la ${UNITTEST_STATIC_LDADD}
ceph_test_rados_api_aio_CXXFLAGS = ${AM_CXXFLAGS} ${UNITTEST_CXXFLAGS}
bin_DEBUGPROGRAMS += ceph_test_rados_api_aio

ceph_test_rados_api_list_SOURCES = test/librados/list.cc test/librados/test.cc
ceph_test_rados_api_list_LDFLAGS = ${AM_LDFLAGS}
ceph_test_rados_api_list_LDADD =  librados.la ${UNITTEST_STATIC_LDADD}
ceph_test_rados_api_list_CXXFLAGS = ${AM_CXXFLAGS} ${UNITTEST_CXXFLAGS}
bin_DEBUGPROGRAMS += ceph_test_rados_api_list

ceph_test_rados_api_pool_SOURCES = test/librados/pool.cc test/librados/test.cc
ceph_test_rados_api_pool_LDFLAGS = ${AM_LDFLAGS}
ceph_test_rados_api_pool_LDADD =  librados.la ${UNITTEST_STATIC_LDADD}
ceph_test_rados_api_pool_CXXFLAGS = ${AM_CXXFLAGS} ${UNITTEST_CXXFLAGS}
bin_DEBUGPROGRAMS += ceph_test_rados_api_pool

ceph_test_rados_api_stat_SOURCES = test/librados/stat.cc test/librados/test.cc
ceph_test_rados_api_stat_LDFLAGS = ${AM_LDFLAGS}
ceph_test_rados_api_stat_LDADD =  librados.la ${UNITTEST_STATIC_LDADD}
ceph_test_rados_api_stat_CXXFLAGS = ${AM_CXXFLAGS} ${UNITTEST_CXXFLAGS}
bin_DEBUGPROGRAMS += ceph_test_rados_api_stat

ceph_test_rados_api_watch_notify_SOURCES = test/librados/watch_notify.cc test/librados/test.cc
ceph_test_rados_api_watch_notify_LDFLAGS = ${AM_LDFLAGS}
ceph_test_rados_api_watch_notify_LDADD =  librados.la ${UNITTEST_STATIC_LDADD}
ceph_test_rados_api_watch_notify_CXXFLAGS = ${AM_CXXFLAGS} ${UNITTEST_CXXFLAGS}
bin_DEBUGPROGRAMS += ceph_test_rados_api_watch_notify

ceph_test_rados_api_snapshots_SOURCES = test/librados/snapshots.cc test/librados/test.cc
ceph_test_rados_api_snapshots_LDFLAGS = ${AM_LDFLAGS}
ceph_test_rados_api_snapshots_LDADD =  librados.la ${UNITTEST_STATIC_LDADD}
ceph_test_rados_api_snapshots_CXXFLAGS = ${AM_CXXFLAGS} ${UNITTEST_CXXFLAGS}
bin_DEBUGPROGRAMS += ceph_test_rados_api_snapshots

ceph_test_rados_api_cls_SOURCES = test/librados/cls.cc test/librados/test.cc
ceph_test_rados_api_cls_LDFLAGS = ${AM_LDFLAGS}
ceph_test_rados_api_cls_LDADD =  librados.la ${UNITTEST_STATIC_LDADD}
ceph_test_rados_api_cls_CXXFLAGS = ${AM_CXXFLAGS} ${UNITTEST_CXXFLAGS}
bin_DEBUGPROGRAMS += ceph_test_rados_api_cls

ceph_test_rados_api_misc_SOURCES = test/librados/misc.cc test/librados/test.cc
ceph_test_rados_api_misc_LDFLAGS = ${AM_LDFLAGS}
ceph_test_rados_api_misc_LDADD =  librados.la ${UNITTEST_STATIC_LDADD}
ceph_test_rados_api_misc_CXXFLAGS = ${AM_CXXFLAGS} ${UNITTEST_CXXFLAGS}
bin_DEBUGPROGRAMS += ceph_test_rados_api_misc

ceph_test_libcephfs_SOURCES = test/libcephfs/test.cc test/libcephfs/readdir_r_cb.cc test/libcephfs/caps.cc
ceph_test_libcephfs_LDFLAGS = $(PTHREAD_CFLAGS) ${AM_LDFLAGS}
ceph_test_libcephfs_LDADD =  ${UNITTEST_STATIC_LDADD} libcephfs.la
ceph_test_libcephfs_CXXFLAGS = $(AM_CXXFLAGS) ${UNITTEST_CXXFLAGS}
bin_DEBUGPROGRAMS += ceph_test_libcephfs

ceph_test_filestore_SOURCES = test/filestore/store_test.cc
ceph_test_filestore_LDFLAGS = ${AM_LDFLAGS}
ceph_test_filestore_LDADD =  ${UNITTEST_STATIC_LDADD} $(LIBOS_LDA) $(LIBGLOBAL_LDA)
ceph_test_filestore_CXXFLAGS = ${AM_CXXFLAGS} ${UNITTEST_CXXFLAGS} ${CRYPTO_CXXFLAGS}
bin_DEBUGPROGRAMS += ceph_test_filestore

ceph_test_filestore_workloadgen_SOURCES = \
     test/filestore/workload_generator.cc \
     test/filestore/TestFileStoreState.cc
ceph_test_filestore_workloadgen_LDFLAGS = ${AM_LDFLAGS}
ceph_test_filestore_workloadgen_LDADD =  $(LIBOS_LDA) $(LIBGLOBAL_LDA)
ceph_test_filestore_workloadgen_CXXFLAGS =  ${CRYPTO_CXXFLAGS} ${AM_CXXFLAGS}
bin_DEBUGPROGRAMS += ceph_test_filestore_workloadgen

ceph_test_filestore_idempotent_SOURCES = test/filestore/test_idempotent.cc test/filestore/FileStoreTracker.cc test/common/ObjectContents.cc
ceph_test_filestore_idempotent_LDADD = $(LIBOS_LDA) $(LIBGLOBAL_LDA)
ceph_test_filestore_idempotent_CXXFLAGS = $(AM_CXXFLAGS)
bin_DEBUGPROGRAMS += ceph_test_filestore_idempotent

ceph_test_filestore_idempotent_sequence_SOURCES = \
     test/filestore/test_idempotent_sequence.cc \
     test/filestore/DeterministicOpSequence.cc \
     test/filestore/TestFileStoreState.cc \
     test/filestore/FileStoreDiff.cc
ceph_test_filestore_idempotent_sequence_CXXFLAGS = ${CRYPTO_CXXFLAGS} ${AM_CXXFLAGS}
ceph_test_filestore_idempotent_sequence_LDADD = $(LIBOS_LDA) $(LIBGLOBAL_LDA)
bin_DEBUGPROGRAMS += ceph_test_filestore_idempotent_sequence

ceph_xattr_bench_SOURCES = test/xattr_bench.cc
ceph_xattr_bench_LDFLAGS = ${AM_LDFLAGS}
ceph_xattr_bench_LDADD =  ${UNITTEST_STATIC_LDADD} $(LIBOS_LDA) $(LIBGLOBAL_LDA)
ceph_xattr_bench_CXXFLAGS = ${AM_CXXFLAGS} ${UNITTEST_CXXFLAGS}  ${CRYPTO_CXXFLAGS}
bin_DEBUGPROGRAMS += ceph_xattr_bench

ceph_test_filejournal_SOURCES = test/test_filejournal.cc
ceph_test_filejournal_LDFLAGS = ${AM_LDFLAGS}
ceph_test_filejournal_LDADD =  ${UNITTEST_STATIC_LDADD} $(LIBOS_LDA) $(LIBGLOBAL_LDA)
ceph_test_filejournal_CXXFLAGS = ${AM_CXXFLAGS} ${UNITTEST_CXXFLAGS}
bin_DEBUGPROGRAMS += ceph_test_filejournal

ceph_test_stress_watch_SOURCES = test/test_stress_watch.cc test/librados/test.cc
ceph_test_stress_watch_LDFLAGS = ${AM_LDFLAGS}
ceph_test_stress_watch_LDADD =  librados.la ${UNITTEST_STATIC_LDADD}
ceph_test_stress_watch_CXXFLAGS = ${AM_CXXFLAGS} ${UNITTEST_CXXFLAGS}
bin_DEBUGPROGRAMS += ceph_test_stress_watch

ceph_test_objectcacher_stress_SOURCES = test/osdc/object_cacher_stress.cc test/osdc/FakeWriteback.cc osdc/ObjectCacher.cc
ceph_test_objectcacher_stress_LDFLAGS = ${AM_LDFLAGS}
ceph_test_objectcacher_stress_LDADD = $(LIBGLOBAL_LDA)
ceph_test_objectcacher_stress_CXXFLAGS = ${AM_CXXFLAGS}
bin_DEBUGPROGRAMS += ceph_test_objectcacher_stress

ceph_test_snap_mapper_SOURCES = test/test_snap_mapper.cc osd/SnapMapper.cc
ceph_test_snap_mapper_LDFLAGS = ${AM_LDFLAGS}
ceph_test_snap_mapper_LDADD =  ${UNITTEST_STATIC_LDADD} $(LIBOS_LDA) $(LIBGLOBAL_LDA)
ceph_test_snap_mapper_CXXFLAGS = ${AM_CXXFLAGS} ${UNITTEST_CXXFLAGS} $(LEVELDB_INCLUDE) ${CRYPTO_CXXFLAGS}
bin_DEBUGPROGRAMS += ceph_test_snap_mapper

ceph_test_object_map_SOURCES = test/ObjectMap/test_object_map.cc test/ObjectMap/KeyValueDBMemory.cc os/DBObjectMap.cc os/LevelDBStore.cc
ceph_test_object_map_LDFLAGS = ${AM_LDFLAGS}
ceph_test_object_map_LDADD =  ${UNITTEST_STATIC_LDADD} $(LIBOS_LDA) $(LIBGLOBAL_LDA)
ceph_test_object_map_CXXFLAGS = ${AM_CXXFLAGS} ${UNITTEST_CXXFLAGS} ${CRYPTO_CXXFLAGS}
bin_DEBUGPROGRAMS += ceph_test_object_map

ceph_test_keyvaluedb_atomicity_SOURCES = test/ObjectMap/test_keyvaluedb_atomicity.cc os/LevelDBStore.cc
ceph_test_keyvaluedb_atomicity_LDFLAGS = ${AM_LDFLAGS}
ceph_test_keyvaluedb_atomicity_LDADD =  ${UNITTEST_STATIC_LDADD} $(LIBOS_LDA) $(LIBGLOBAL_LDA)
ceph_test_keyvaluedb_atomicity_CXXFLAGS = ${AM_CXXFLAGS} ${UNITTEST_CXXFLAGS} ${CRYPTO_CXXFLAGS}
bin_DEBUGPROGRAMS += ceph_test_keyvaluedb_atomicity

ceph_test_keyvaluedb_iterators_SOURCES = test/ObjectMap/test_keyvaluedb_iterators.cc \
                                    test/ObjectMap/KeyValueDBMemory.cc \
                                    os/LevelDBStore.cc
ceph_test_keyvaluedb_iterators_LDFLAGS = ${AM_LDFLAGS}
ceph_test_keyvaluedb_iterators_LDADD =  ${UNITTEST_STATIC_LDADD} $(LIBOS_LDA) $(LIBGLOBAL_LDA)
ceph_test_keyvaluedb_iterators_CXXFLAGS = ${AM_CXXFLAGS} ${UNITTEST_CXXFLAGS} ${CRYPTO_CXXFLAGS}
bin_DEBUGPROGRAMS += ceph_test_keyvaluedb_iterators

ceph_test_store_tool_SOURCES = test/ObjectMap/test_store_tool/test_store_tool.cc \
			  os/LevelDBStore.cc
ceph_test_store_tool_LDFLAGS = ${AM_LDFLAGS}
ceph_test_store_tool_LDADD =  $(LIBOS_LDA) $(LIBGLOBAL_LDA)
ceph_test_store_tool_CXXFLAGS = ${AM_CXXFLAGS} ${UNITTEST_CXXFLAGS}
bin_DEBUGPROGRAMS += ceph_test_store_tool

ceph_test_cfuse_cache_invalidate_SOURCES = test/test_cfuse_cache_invalidate.cc
ceph_test_cfuse_cache_invalidate_LDFLAGS = ${AM_LDFLAGS}
ceph_test_cfuse_cache_invalidate_LDADD =
ceph_test_cfuse_cache_invalidate_CXXFLAGS = ${AM_CXXFLAGS}
bin_DEBUGPROGRAMS += ceph_test_cfuse_cache_invalidate

# shell scripts
editpaths = sed \
	-e 's|@bindir[@]|$(bindir)|g' \
	-e 's|@sbindir[@]|$(sbindir)|g' \
	-e 's|@libdir[@]|$(libdir)|g' \
	-e 's|@sysconfdir[@]|$(sysconfdir)|g' \
	-e 's|@datadir[@]|$(pkgdatadir)|g' \
	-e 's|@prefix[@]|$(prefix)|g' \
	-e 's|@@GCOV_PREFIX_STRIP[@][@]|$(GCOV_PREFIX_STRIP)|g'

shell_scripts = init-ceph mkcephfs ceph-debugpack ceph-coverage

$(shell_scripts): Makefile

$(shell_scripts): %: %.in
	rm -f $@ $@.tmp
	$(editpaths) '$(srcdir)/$@.in' >$@.tmp
	chmod +x $@.tmp
	chmod a-w $@.tmp
	mv $@.tmp $@

BUILT_SOURCES += init-ceph
sbin_SCRIPTS += mkcephfs

bin_SCRIPTS += ceph-coverage

CLEANFILES += $(shell_scripts)

CLEANFILES += ceph_ver.h sample.fetch_config

##

AM_COMMON_FLAGS = -Wall -D__CEPH__ -D_FILE_OFFSET_BITS=64 -D_REENTRANT \
-D_THREAD_SAFE -D__STDC_FORMAT_MACROS -D_GNU_SOURCE -rdynamic \
${WARN_TYPE_LIMITS} ${WARN_IGNORED_QUALIFIERS} -Winit-self -Wpointer-arith \
-fno-strict-aliasing

AM_CFLAGS = $(AM_COMMON_FLAGS)
AM_CXXFLAGS = \
	@AM_CXXFLAGS@ \
	$(AM_COMMON_FLAGS) \
	-DCEPH_LIBDIR=\"${libdir}\" \
	-Wnon-virtual-dtor \
	-Wno-invalid-offsetof \
	-Wstrict-null-sentinel
# note: this is position dependant, it affects the -l options that
# come after it on the command line. when you use ${AM_LDFLAGS} in
# later rules, take care where you place it. for more information, see
# http://blog.flameeyes.eu/2008/11/19/relationship-between-as-needed-and-no-undefined-part-1-what-do-they-do
# http://blog.flameeyes.eu/2008/11/20/misguided-link-and-as-needed
# http://www.gentoo.org/proj/en/qa/asneeded.xml
# http://gcc.gnu.org/ml/gcc-help/2010-12/msg00338.html
# http://sigquit.wordpress.com/2011/02/16/why-asneeded-doesnt-work-as-expected-for-your-libraries-on-your-autotools-project/
AM_LDFLAGS = -Wl,--as-needed

if USE_BOOST_SPIRIT_OLD_HDR
AM_CXXFLAGS += -DUSE_BOOST_SPIRIT_OLD_HDR
endif

if WITH_LIBATOMIC
AM_LDFLAGS += -latomic_ops
endif

if ENABLE_COVERAGE
AM_CFLAGS += -fprofile-arcs -ftest-coverage
AM_CXXFLAGS += -fprofile-arcs -ftest-coverage -O0
EXTRALIBS += -lgcov
endif

# extra bits
EXTRA_DIST += \
	$(srcdir)/verify-mds-journal.sh $(srcdir)/vstart.sh $(srcdir)/stop.sh \
	ceph-run $(srcdir)/ceph_common.sh \
	$(srcdir)/init-radosgw \
	$(srcdir)/init-radosgw.sysv \
	$(srcdir)/ceph-clsinfo $(srcdir)/make_version $(srcdir)/check_version \
	$(srcdir)/.git_version \
	$(srcdir)/ceph-rbdnamer \
	$(ceph_tool_gui_DATA) \
	$(srcdir)/test/encoding/readable.sh \
	$(srcdir)/test/encoding/check-generated.sh \
	$(srcdir)/upstart/ceph-all.conf \
	$(srcdir)/upstart/ceph-mon.conf \
	$(srcdir)/upstart/ceph-mon-all.conf \
	$(srcdir)/upstart/ceph-mon-all-starter.conf \
	$(srcdir)/upstart/ceph-create-keys.conf \
	$(srcdir)/upstart/ceph-osd.conf \
	$(srcdir)/upstart/ceph-osd-all.conf \
	$(srcdir)/upstart/ceph-osd-all-starter.conf \
	$(srcdir)/upstart/ceph-mds.conf \
	$(srcdir)/upstart/ceph-mds-all.conf \
	$(srcdir)/upstart/ceph-mds-all-starter.conf \
	$(srcdir)/upstart/radosgw.conf \
	$(srcdir)/upstart/radosgw-all.conf \
	$(srcdir)/upstart/radosgw-all-starter.conf \
	ceph-disk \
	ceph-disk-prepare \
	ceph-disk-activate \
	ceph-disk-udev \
	ceph-create-keys \
	mount.fuse.ceph


EXTRA_DIST += $(srcdir)/$(shell_scripts:%=%.in)

# work around old versions of automake that don't define $docdir
# NOTE: this won't work on suse, where docdir is /usr/share/doc/packages/$package.
docdir ?= ${datadir}/doc/ceph

doc_DATA = $(srcdir)/sample.ceph.conf sample.fetch_config

sample.fetch_config: fetch_config
	cp -f $(srcdir)/fetch_config ./sample.fetch_config

shell_commondir = $(libdir)/ceph
shell_common_SCRIPTS = ceph_common.sh

bash_completiondir = $(sysconfdir)/bash_completion.d
bash_completion_DATA = $(srcdir)/bash_completion/ceph \
               $(srcdir)/bash_completion/rados \
               $(srcdir)/bash_completion/rbd \
               $(srcdir)/bash_completion/radosgw-admin

libcephfs_includedir = $(includedir)/cephfs
libcephfs_include_DATA = $(srcdir)/include/cephfs/libcephfs.h

librbd_includedir = $(includedir)/rbd
librbd_include_DATA = \
	$(srcdir)/include/rbd/features.h \
	$(srcdir)/include/rbd/librbd.h \
	$(srcdir)/include/rbd/librbd.hpp

rados_includedir = $(includedir)/rados
rados_include_DATA = \
	$(srcdir)/include/rados/librados.h \
	$(srcdir)/include/rados/rados_types.h \
	$(srcdir)/include/rados/rados_types.hpp \
	$(srcdir)/include/rados/librados.hpp \
	$(srcdir)/include/buffer.h \
	$(srcdir)/include/page.h \
	$(srcdir)/include/crc32c.h

#crush_includedir = $(includedir)/crush
#crush_include_DATA = \
#	$(srcdir)/crush/hash.h \
#	$(srcdir)/crush/crush.h \
#	$(srcdir)/crush/mapper.h \
#	$(srcdir)/crush/types.h

FORCE:
.git_version: FORCE
	$(srcdir)/check_version $(srcdir)/.git_version
ceph_ver.h: .git_version
	$(srcdir)/make_version $(srcdir)/.git_version ./ceph_ver.h

ceph_ver.c: ./ceph_ver.h
common/version.cc: ./ceph_ver.h
test/encoding/ceph_dencoder.cc: ./ceph_ver.h

# cleaning
clean-local:
	-rm *.so *.gcno *.gcda

# libs

libcommon_la_SOURCES = $(libcommon_files)
libcommon_la_CFLAGS= ${CRYPTO_CFLAGS} ${AM_CFLAGS}
libcommon_la_CXXFLAGS= ${AM_CXXFLAGS}
libcommon_la_LDFLAGS = -lrt
noinst_LTLIBRARIES += libcommon.la

libglobal_la_SOURCES = \
	global/global_context.cc \
	global/global_init.cc \
	global/pidfile.cc \
	global/signal_handler.cc
libglobal_la_CFLAGS= ${CRYPTO_CFLAGS} ${AM_CFLAGS}
libglobal_la_CXXFLAGS= ${AM_CXXFLAGS}
libglobal_la_LIBADD= libcommon.la
noinst_LTLIBRARIES += libglobal.la

crush_files = \
	crush/builder.c \
	crush/mapper.c \
	crush/crush.c \
	crush/hash.c \
	crush/CrushWrapper.cc \
	crush/CrushCompiler.cc \
	crush/CrushTester.cc

# this list ommits the ceph_ver.c file
libcommon_files = \
	./ceph_ver.c \
	auth/AuthAuthorizeHandler.cc \
	auth/AuthClientHandler.cc \
	auth/AuthSessionHandler.cc \
	auth/AuthMethodList.cc \
	auth/cephx/CephxAuthorizeHandler.cc \
	auth/cephx/CephxClientHandler.cc \
	auth/cephx/CephxProtocol.cc \
	auth/cephx/CephxSessionHandler.cc \
	auth/none/AuthNoneAuthorizeHandler.cc \
	auth/unknown/AuthUnknownAuthorizeHandler.cc \
	auth/Crypto.cc \
	auth/KeyRing.cc \
	auth/RotatingKeyRing.cc \
	common/DecayCounter.cc \
	common/LogClient.cc \
	common/LogEntry.cc \
	common/PrebufferedStreambuf.cc \
	common/BackTrace.cc \
	common/perf_counters.cc \
	common/Mutex.cc \
	common/OutputDataSocket.cc \
	common/admin_socket.cc \
	common/admin_socket_client.cc \
	common/escape.c \
	common/Clock.cc \
	common/Throttle.cc \
	common/Timer.cc \
	common/Finisher.cc \
	common/environment.cc\
	common/sctp_crc32.c\
	common/assert.cc \
        common/run_cmd.cc \
	common/WorkQueue.cc \
	common/ConfUtils.cc \
	common/MemoryModel.cc \
	common/armor.c \
	common/fd.cc \
	common/xattr.c \
	common/safe_io.c \
	common/snap_types.cc \
	common/str_list.cc \
	common/errno.cc \
	json_spirit/json_spirit_reader.cpp \
	json_spirit/json_spirit_writer.cpp \
	json_spirit/json_spirit_value.cpp \
	log/Log.cc \
	log/SubsystemMap.cc \
	mon/MonCaps.cc \
	mon/MonClient.cc \
	mon/MonMap.cc \
	msg/Accepter.cc \
	msg/DispatchQueue.cc \
	msg/Message.cc \
	common/RefCountedObj.cc \
	msg/Messenger.cc \
	msg/Pipe.cc \
	msg/SimpleMessenger.cc \
	msg/msg_types.cc \
	os/hobject.cc \
	osd/OSDMap.cc \
	osd/osd_types.cc \
	mds/MDSMap.cc \
	mds/inode_backtrace.cc \
	mds/mdstypes.cc \
	common/blkdev.cc \
	common/common_init.cc \
	common/pipe.c \
	common/ceph_argparse.cc \
	common/ceph_context.cc \
	common/buffer.cc \
	common/code_environment.cc \
	common/dout.cc \
	common/signal.cc \
	common/simple_spin.cc \
	common/Thread.cc \
	common/Formatter.cc \
	common/HeartbeatMap.cc \
	include/ceph_fs.cc \
	include/ceph_hash.cc \
	include/ceph_strings.cc \
	include/ceph_frag.cc \
	common/config.cc \
	common/utf8.c \
	common/mime.c \
	common/strtol.cc \
	common/page.cc \
	common/lockdep.cc \
	common/version.cc \
	common/hex.cc \
	common/entity_name.cc \
	common/ceph_crypto.cc \
	common/ceph_crypto_cms.cc \
	common/ceph_json.cc \
	common/ipaddr.cc \
	common/pick_address.cc \
	include/addr_parsing.c \
	$(crush_files)

if WITH_PROFILER
libcommon_files += perfglue/cpu_profiler.cc
else
libcommon_files += perfglue/disabled_stubs.cc
endif



libmon_a_SOURCES = \
	auth/cephx/CephxKeyServer.cc \
	auth/cephx/CephxServiceHandler.cc \
	auth/cephx/CephxSessionHandler.cc \
	auth/AuthServiceHandler.cc \
	auth/AuthSessionHandler.cc \
	mon/Monitor.cc \
	mon/Paxos.cc \
	mon/PaxosService.cc \
	mon/OSDMonitor.cc \
	mon/MDSMonitor.cc \
	mon/MonmapMonitor.cc \
	mon/PGMonitor.cc \
	mon/PGMap.cc \
	mon/LogMonitor.cc \
	mon/AuthMonitor.cc \
	mon/Elector.cc \
	mon/MonitorStore.cc \
	os/LevelDBStore.cc \
	mon/HealthMonitor.cc \
	mon/DataHealthService.cc \
	mon/ConfigKeyService.cc \
	common/util.cc
libmon_a_CXXFLAGS= ${AM_CXXFLAGS}
noinst_LIBRARIES += libmon.a

libmds_a_SOURCES = \
	mds/Anchor.cc \
	mds/Capability.cc \
	mds/Dumper.cc \
	mds/Resetter.cc \
	mds/MDS.cc \
	mds/flock.cc \
	mds/locks.c \
	mds/journal.cc \
	mds/Server.cc \
	mds/Mutation.cc \
	mds/MDCache.cc \
	mds/Locker.cc \
	mds/Migrator.cc \
	mds/MDBalancer.cc \
	mds/CDentry.cc \
	mds/CDir.cc \
	mds/CInode.cc \
	mds/LogEvent.cc \
	mds/MDSTable.cc \
	mds/InoTable.cc \
	mds/MDSTableClient.cc \
	mds/MDSTableServer.cc \
	mds/AnchorServer.cc \
	mds/AnchorClient.cc \
	mds/SnapRealm.cc \
	mds/SnapServer.cc \
	mds/snap.cc \
	mds/SessionMap.cc \
	mds/MDLog.cc \
	osdc/Journaler.cc
noinst_LIBRARIES += libmds.a

libos_a_SOURCES = \
	os/FileJournal.cc \
	os/FileStore.cc \
	os/chain_xattr.cc \
	os/ObjectStore.cc \
	os/JournalingObjectStore.cc \
	os/LFNIndex.cc \
	os/HashIndex.cc \
	os/IndexManager.cc \
	os/FlatIndex.cc \
	os/DBObjectMap.cc \
	os/LevelDBStore.cc
libos_a_CXXFLAGS= ${AM_CXXFLAGS}
noinst_LIBRARIES += libos.a

libosd_a_SOURCES = \
	osd/PG.cc \
	osd/ReplicatedPG.cc \
	osd/Ager.cc \
	osd/OSD.cc \
	osd/OSDCap.cc \
	osd/Watch.cc \
	osd/ClassHandler.cc \
	osd/OpRequest.cc \
	osd/SnapMapper.cc
libosd_a_CXXFLAGS= ${AM_CXXFLAGS}
noinst_LIBRARIES += libosd.a

libosdc_la_SOURCES = \
	osdc/Objecter.cc \
	osdc/ObjectCacher.cc \
	osdc/Filer.cc \
	osdc/Striper.cc
libosdc_la_CXXFLAGS= ${AM_CXXFLAGS}
libosdc_la_LIBADD = libcommon.la
noinst_LTLIBRARIES += libosdc.la

libclient_la_SOURCES = \
	client/Client.cc \
	client/Inode.cc \
	client/Dentry.cc \
	client/MetaRequest.cc \
	client/ClientSnapRealm.cc \
	client/MetaSession.cc \
	client/Trace.cc
libclient_la_LIBADD = libosdc.la $(LIBEDIT_LIBS)
noinst_LTLIBRARIES += libclient.la

dist-hook:
	$(srcdir)/check_version $(srcdir)/.git_version

python_PYTHON = pybind/rados.py \
		pybind/rbd.py \
		pybind/cephfs.py

# headers... and everything else we want to include in a 'make dist' 
# that autotools doesn't magically identify.
noinst_HEADERS = \
	rados_sync.h \
	auth/cephx/CephxAuthorizeHandler.h\
	auth/cephx/CephxKeyServer.h\
	auth/cephx/CephxProtocol.h\
	auth/cephx/CephxClientHandler.h\
	auth/cephx/CephxServiceHandler.h\
	auth/cephx/CephxSessionHandler.h\
	auth/none/AuthNoneAuthorizeHandler.h\
	auth/none/AuthNoneClientHandler.h\
	auth/none/AuthNoneServiceHandler.h\
	auth/none/AuthNoneSessionHandler.h\
	auth/none/AuthNoneProtocol.h\
	auth/unknown/AuthUnknownAuthorizeHandler.h\
	auth/unknown/AuthUnknownClientHandler.h\
	auth/unknown/AuthUnknownServiceHandler.h\
	auth/unknown/AuthUnknownSessionHandler.h\
	auth/unknown/AuthUnknownProtocol.h\
	auth/Auth.h\
	auth/AuthMethodList.h\
	auth/AuthClientHandler.h\
	auth/AuthServiceHandler.h\
	auth/AuthSessionHandler.h\
	auth/AuthAuthorizeHandler.h\
	auth/KeyRing.h\
	auth/RotatingKeyRing.h\
	auth/Crypto.h\
	bash_completion/ceph\
	bash_completion/rados\
	bash_completion/rbd\
	bash_completion/radosgw-admin\
        client/Client.h\
	client/Dentry.h\
	client/Dir.h\
	client/Fh.h\
	client/Inode.h\
	client/MetaRequest.h\
	client/MetaSession.h\
	client/ClientSnapRealm.h\
        client/SyntheticClient.h\
        client/Trace.h\
        client/fuse_ll.h\
	client/ioctl.h\
        client/hadoop/CephFSInterface.h\
	client/ObjecterWriteback.h\
	cls_acl.cc\
	cls_crypto.cc\
	cls/lock/cls_lock_types.h\
	cls/lock/cls_lock_ops.h\
	cls/lock/cls_lock_client.h\
	cls/rbd/cls_rbd.h\
	cls/rbd/cls_rbd_client.h\
	cls/refcount/cls_refcount_ops.h\
	cls/refcount/cls_refcount_client.h\
	cls/version/cls_version_types.h\
	cls/version/cls_version_ops.h\
	cls/version/cls_version_client.h\
	cls/log/cls_log_types.h\
	cls/log/cls_log_ops.h\
	cls/log/cls_log_client.h\
	cls/rgw/cls_rgw_client.h\
	cls/rgw/cls_rgw_ops.h\
	cls/rgw/cls_rgw_types.h\
	common/BackTrace.h\
	common/RefCountedObj.h\
	common/HeartbeatMap.h\
	common/LogClient.h\
	common/LogEntry.h\
	common/Preforker.h\
	common/WorkQueue.h\
	common/PrioritizedQueue.h\
	common/ceph_argparse.h\
	common/ceph_context.h\
	common/xattr.h\
	common/blkdev.h\
	common/compiler_extensions.h\
	common/debug.h\
	common/dout.h\
	common/escape.h\
	common/fd.h\
	common/version.h\
	common/hex.h\
	common/entity_name.h\
	common/errno.h\
	common/environment.h\
	common/likely.h\
	common/lockdep.h\
	common/obj_bencher.h\
	common/snap_types.h\
        common/Clock.h\
        common/Cond.h\
        common/ConfUtils.h\
        common/DecayCounter.h\
        common/Finisher.h\
	common/Formatter.h\
        common/perf_counters.h\
	common/OutputDataSocket.h \
	common/admin_socket.h \
	common/admin_socket_client.h \
	common/shared_cache.hpp \
	common/tracked_int_ptr.hpp \
	common/simple_cache.hpp \
	common/sharedptr_registry.hpp \
	common/map_cacher.hpp \
        common/MemoryModel.h\
        common/Mutex.h\
	common/PrebufferedStreambuf.h\
        common/RWLock.h\
        common/Semaphore.h\
	common/SimpleRNG.h\
	common/TextTable.h\
        common/Thread.h\
        common/Throttle.h\
        common/Timer.h\
	common/TrackedOp.h\
        common/arch.h\
        common/armor.h\
	global/global_init.h \
	global/global_context.h \
        common/common_init.h\
        common/pipe.h\
	common/code_environment.h \
        common/signal.h\
        global/signal_handler.h\
        common/simple_spin.h\
        common/run_cmd.h\
	common/safe_io.h\
        common/config.h\
        common/config_obs.h\
	common/config_opts.h\
	common/ceph_crypto.h\
	common/ceph_crypto_cms.h\
	common/ceph_json.h\
	common/lru_map.h\
	common/utf8.h\
	common/mime.h\
	common/pick_address.h\
	common/secret.h\
	common/strtol.h\
	common/static_assert.h\
	common/AsyncReserver.h\
	crush/CrushCompiler.h\
	crush/CrushTester.h\
        crush/CrushWrapper.h\
        crush/CrushWrapper.i\
        crush/builder.h\
        crush/crush.h\
        crush/grammar.h\
        crush/hash.h\
        crush/mapper.h\
        crush/sample.txt\
        crush/types.h\
	fetch_config\
	include/bloom_filter.hpp\
        include/Context.h\
	include/CompatSet.h\
        include/Distribution.h\
	include/addr_parsing.h\
	include/assert.h\
        include/atomic.h\
        include/bitmapper.h\
        include/blobhash.h\
        include/buffer.h\
        include/byteorder.h\
	include/cephfs/libcephfs.h\
	include/ceph_features.h\
	include/ceph_frag.h\
        include/ceph_fs.h\
        include/ceph_hash.h\
	include/cmp.h\
	include/color.h\
	include/compat.h\
	include/crc32c.h\
        include/encoding.h\
        include/err.h\
        include/error.h\
        include/fiemap.h\
        include/filepath.h\
        include/frag.h\
        include/hash.h\
        include/intarith.h\
        include/interval_set.h\
        include/inttypes.h\
	include/ipaddr.h\
	include/linux_fiemap.h\
        include/lru.h\
	include/msgr.h\
        include/object.h\
        include/page.h\
        include/rangeset.h\
	include/rados.h\
	include/rbd_types.h\
        include/statlite.h\
	include/str_list.h\
	include/stringify.h\
        include/triple.h\
        include/types.h\
        include/utime.h\
        include/dlist.h\
        include/elist.h\
	include/uuid.h\
        include/xlist.h\
	include/rados/librados.h\
	include/rados/rados_types.h\
	include/rados/rados_types.hpp\
	include/rados/librados.hpp\
	include/rados/librgw.h\
	include/rados/page.h\
	include/rados/crc32c.h\
	include/rados/buffer.h\
	include/rbd/features.h\
	include/rbd/librbd.h\
	include/rbd/librbd.hpp\
        include/util.h\
	librados/snap_set_diff.h\
	librados/AioCompletionImpl.h\
	librados/IoCtxImpl.h\
	librados/PoolAsyncCompletionImpl.h\
	librados/RadosClient.h\
	librbd/AioCompletion.h\
	librbd/AioRequest.h\
	librbd/ImageCtx.h\
	librbd/internal.h\
	librbd/LibrbdWriteback.h\
	librbd/parent_types.h\
	librbd/SnapInfo.h\
	librbd/WatchCtx.h\
	logrotate.conf\
	json_spirit/json_spirit.h\
	json_spirit/json_spirit_error_position.h\
	json_spirit/json_spirit_reader.h\
	json_spirit/json_spirit_reader_template.h\
	json_spirit/json_spirit_stream_reader.h\
	json_spirit/json_spirit_utils.h\
	json_spirit/json_spirit_value.h\
	json_spirit/json_spirit_writer.h\
	json_spirit/json_spirit_writer_options.h\
	json_spirit/json_spirit_writer_template.h\
	key_value_store/key_value_structure.h\
	key_value_store/kv_flat_btree_async.h\
	key_value_store/kvs_arg_types.h\
	log/Entry.h\
	log/EntryQueue.h\
	log/Log.h\
	log/SubsystemMap.h\
	mds/inode_backtrace.h\
	mds/flock.h\
	mds/locks.c\
	mds/locks.h\
        mds/Anchor.h\
        mds/AnchorClient.h\
        mds/AnchorServer.h\
        mds/CDentry.h\
        mds/CDir.h\
        mds/CInode.h\
        mds/Capability.h\
	mds/Dumper.h\
        mds/InoTable.h\
        mds/LocalLock.h\
        mds/Locker.h\
        mds/LogEvent.h\
        mds/LogSegment.h\
        mds/MDBalancer.h\
        mds/MDCache.h\
        mds/MDLog.h\
        mds/MDS.h\
        mds/MDSMap.h\
	mds/MDSTable.h\
	mds/MDSTableServer.h\
	mds/MDSTableClient.h\
	mds/Mutation.h\
        mds/Migrator.h\
	mds/Resetter.h\
        mds/ScatterLock.h\
        mds/Server.h\
        mds/SessionMap.h\
        mds/SimpleLock.h\
        mds/SnapClient.h\
	mds/SnapRealm.h\
        mds/SnapServer.h\
        mds/events/ECommitted.h\
        mds/events/EExport.h\
        mds/events/EFragment.h\
        mds/events/EImportFinish.h\
        mds/events/EImportStart.h\
        mds/events/EMetaBlob.h\
        mds/events/EOpen.h\
	mds/events/EResetJournal.h\
        mds/events/ESession.h\
        mds/events/ESessions.h\
        mds/events/ESlaveUpdate.h\
        mds/events/ESubtreeMap.h\
	mds/events/ETableClient.h\
	mds/events/ETableServer.h\
        mds/events/EUpdate.h\
        mds/mds_table_types.h\
        mds/mdstypes.h\
        mds/snap.h\
        messages/MAuth.h\
        messages/MAuthReply.h\
	messages/MCacheExpire.h\
        messages/MClientCaps.h\
        messages/MClientCapRelease.h\
        messages/MClientLease.h\
        messages/MClientReconnect.h\
        messages/MClientReply.h\
        messages/MClientRequest.h\
        messages/MClientRequestForward.h\
        messages/MClientSession.h\
        messages/MClientSnap.h\
        messages/MCommand.h\
        messages/MCommandReply.h\
        messages/MDentryLink.h\
        messages/MDentryUnlink.h\
        messages/MDirUpdate.h\
        messages/MDiscover.h\
        messages/MDiscoverReply.h\
        messages/MExportCaps.h\
        messages/MExportCapsAck.h\
        messages/MExportDir.h\
        messages/MExportDirAck.h\
        messages/MExportDirCancel.h\
        messages/MExportDirDiscover.h\
        messages/MExportDirDiscoverAck.h\
        messages/MExportDirFinish.h\
        messages/MExportDirNotify.h\
        messages/MExportDirNotifyAck.h\
        messages/MExportDirPrep.h\
        messages/MExportDirPrepAck.h\
        messages/MGenericMessage.h\
        messages/MGetPoolStats.h\
        messages/MGetPoolStatsReply.h\
        messages/MHeartbeat.h\
        messages/MInodeFileCaps.h\
        messages/MLock.h\
	messages/MLog.h\
	messages/MLogAck.h\
        messages/MMDSBeacon.h\
        messages/MMDSCacheRejoin.h\
	messages/MMDSLoadTargets.h\
	messages/MMDSFindIno.h\
	messages/MMDSFindInoReply.h\
        messages/MMDSFragmentNotify.h\
        messages/MMDSMap.h\
        messages/MMDSResolve.h\
        messages/MMDSResolveAck.h\
        messages/MMDSSlaveRequest.h\
        messages/MMDSTableRequest.h\
        messages/MMonCommand.h\
        messages/MMonCommandAck.h\
        messages/MMonElection.h\
        messages/MMonGetMap.h\
        messages/MMonGetVersion.h\
        messages/MMonGetVersionReply.h\
	messages/MMonGlobalID.h\
	messages/MMonHealth.h\
	messages/MMonJoin.h\
        messages/MMonMap.h\
        messages/MMonPaxos.h\
        messages/MMonProbe.h\
        messages/MMonSubscribe.h\
        messages/MMonSubscribeAck.h\
        messages/MMonSync.h \
        messages/MOSDAlive.h\
        messages/MOSDBoot.h\
        messages/MOSDFailure.h\
        messages/MOSDMarkMeDown.h\
        messages/MOSDMap.h\
        messages/MOSDOp.h\
        messages/MOSDOpReply.h\
	messages/MOSDPGBackfill.h\
        messages/MOSDPGCreate.h\
        messages/MOSDPGInfo.h\
        messages/MOSDPGLog.h\
        messages/MOSDPGMissing.h\
        messages/MOSDPGNotify.h\
        messages/MOSDPGQuery.h\
        messages/MOSDPGRemove.h\
	messages/MOSDPGScan.h\
        messages/MBackfillReserve.h\
        messages/MRecoveryReserve.h\
	messages/MMonQuorumService.h\
        messages/MOSDPGTemp.h\
        messages/MOSDPGTrim.h\
        messages/MOSDPing.h\
	messages/MOSDRepScrub.h\
	messages/MOSDScrub.h\
        messages/MOSDSubOp.h\
        messages/MOSDSubOpReply.h\
        messages/MPGStats.h\
        messages/MPGStatsAck.h\
        messages/MPing.h\
	messages/MPoolOp.h\
	messages/MPoolOpReply.h\
        messages/MRemoveSnaps.h\
	messages/MRoute.h\
	messages/MForward.h\
        messages/MStatfs.h\
        messages/MStatfsReply.h\
	messages/MTimeCheck.h\
        messages/MWatchNotify.h\
	messages/PaxosServiceMessage.h\
	mon/AuthMonitor.h\
        mon/DataHealthService.h\
        mon/Elector.h\
	mon/LogMonitor.h\
	mon/ConfigKeyService.h\
        mon/HealthMonitor.h\
        mon/HealthService.h\
        mon/MDSMonitor.h\
	mon/MonmapMonitor.h\
        mon/MonCaps.h\
        mon/MonClient.h\
        mon/MonMap.h\
        mon/Monitor.h\
	mon/MonitorStore.h\
        mon/MonitorDBStore.h\
        mon/OSDMonitor.h\
        mon/PGMap.h\
        mon/PGMonitor.h\
        mon/Paxos.h\
        mon/PaxosService.h\
	mon/QuorumService.h\
        mon/Session.h\
        mon/mon_types.h\
	mount/canonicalize.c\
	mount/mtab.c\
	msg/Accepter.h\
	msg/DispatchQueue.h\
        msg/Dispatcher.h\
        msg/Message.h\
        msg/Messenger.h\
	msg/Pipe.h\
        msg/SimpleMessenger.h\
        msg/msg_types.h\
	objclass/objclass.h\
	os/btrfs_ioctl.h\
	os/chain_xattr.h\
	os/hobject.h \
	os/CollectionIndex.h\
        os/FileJournal.h\
        os/FileStore.h\
	os/FlatIndex.h\
	os/HashIndex.h\
	os/IndexManager.h\
        os/Journal.h\
        os/JournalingObjectStore.h\
	os/LFNIndex.h\
        os/ObjectStore.h\
	os/SequencerPosition.h\
        osd/Ager.h\
	osd/ClassHandler.h\
        osd/OSD.h\
        osd/OSDCap.h\
        osd/OSDMap.h\
        osd/ObjectVersioner.h\
	osd/OpRequest.h\
	osd/SnapMapper.h\
        osd/PG.h\
        osd/ReplicatedPG.h\
        osd/Watch.h\
        osd/osd_types.h\
        osdc/Blinker.h\
        osdc/Filer.h\
        osdc/Journaler.h\
        osdc/ObjectCacher.h\
        osdc/Objecter.h\
	osdc/Striper.h\
	osdc/WritebackHandler.h\
        perfglue/cpu_profiler.h\
        perfglue/heap_profiler.h\
	rgw/logrotate.conf\
	rgw/rgw_acl.h\
	rgw/rgw_acl_s3.h\
	rgw/rgw_acl_swift.h\
	rgw/rgw_client_io.h\
	rgw/rgw_fcgi.h\
	rgw/rgw_xml.h\
	rgw/rgw_cache.h\
	rgw/rgw_common.h\
	rgw/rgw_cors.h\
	rgw/rgw_cors_s3.h\
	rgw/rgw_cors_swift.h\
	rgw/rgw_string.h\
	rgw/rgw_formats.h\
	rgw/rgw_http_errors.h\
	rgw/rgw_log.h\
	rgw/rgw_multi.h\
	rgw/rgw_policy_s3.h\
	rgw/rgw_gc.h\
	rgw/rgw_metadata.h\
	rgw/rgw_multi_del.h\
	rgw/rgw_op.h\
	rgw/rgw_http_client.h\
	rgw/rgw_swift.h\
	rgw/rgw_swift_auth.h\
	rgw/rgw_rados.h\
	rgw/rgw_resolve.h\
	rgw/rgw_rest.h\
	rgw/rgw_rest_swift.h\
	rgw/rgw_rest_s3.h\
	rgw/rgw_auth_s3.h\
	rgw/rgw_rest_admin.h\
	rgw/rgw_rest_usage.h\
	rgw/rgw_rest_user.h\
	rgw/rgw_rest_bucket.h\
	rgw/rgw_rest_client.h\
	rgw/rgw_rest_conn.h\
	rgw/rgw_tools.h\
	rgw/rgw_rest_metadata.h\
  rgw/rgw_rest_log.h\
	rgw/rgw_usage.h\
	rgw/rgw_user.h\
	rgw/rgw_bucket.h\
        sample.ceph.conf\
	tools/common.h\
	test/osd/RadosModel.h\
	test/osd/Object.h\
	test/osd/TestOpStat.h\
	global/pidfile.h\
	common/sync_filesystem.h \
        test/bench/distribution.h \
        test/bench/rados_backend.h \
        test/bench/rbd_backend.h \
        test/bench/bencher.h \
        test/bench/backend.h \
        test/bench/dumb_backend.h \
        test/bench/stat_collector.h \
        test/bench/detailed_stat_collector.h \
        test/bench/filestore_backend.h \
        test/common/ObjectContents.h \
        test/encoding/types.h \
        test/filestore/DeterministicOpSequence.h \
        test/filestore/FileStoreTracker.h \
        test/filestore/FileStoreDiff.h \
        test/filestore/TestFileStoreState.h \
        test/filestore/workload_generator.h \
        test/kv_store_bench.h \
        test/librados/test.h \
        test/ObjectMap/KeyValueDBMemory.h \
        test/omap_bench.h \
        test/osd/Object.h \
        test/osd/RadosModel.h \
        test/osd/TestOpStat.h \
        test/osdc/FakeWriteback.h \
        test/system/cross_process_sem.h \
        test/system/st_rados_create_pool.h \
        test/system/st_rados_list_objects.h \
        test/system/st_rados_delete_objs.h \
        test/system/st_rados_delete_pool.h \
        test/system/st_rados_notify.h \
        test/system/st_rados_watch.h \
        test/system/systest_runnable.h \
        test/system/systest_settings.h \
        test/unit.h \
	os/ObjectMap.h \
	os/DBObjectMap.h \
	os/KeyValueDB.h \
	os/LevelDBStore.h

if ENABLE_COVERAGE
COV_DIR = $(DESTDIR)$(libdir)/ceph/coverage
COV_FILES = $(srcdir)/*.gcno
COV_LIB_FILES = $(srcdir)/.libs/*.gcno
endif

install-coverage:
if ENABLE_COVERAGE
	-mkdir -p $(COV_DIR)/.libs
	-$(INSTALL_DATA) $(COV_FILES) $(COV_DIR)
	-$(INSTALL_DATA) $(COV_LIB_FILES) $(COV_DIR)/.libs
endif

uninstall-coverage:
if ENABLE_COVERAGE
	-rm $(COV_DIR)/*.gcno
	-rm $(COV_DIR)/.libs/*.gcno
	-rmdir -p $(COV_DIR)/.libs
	-rmdir -p $(COV_DIR)
endif

check-coverage:
if ENABLE_COVERAGE
	-test/coverage.sh -d $(srcdir) -o check-coverage make check
endif

install-data-local: install-coverage
	-mkdir -p $(DESTDIR)$(sysconfdir)/ceph
	-mkdir -p $(DESTDIR)$(localstatedir)/log/ceph
	-mkdir -p $(DESTDIR)$(localstatedir)/lib/ceph/tmp

uninstall-local: uninstall-coverage
	-rmdir -p $(DESTDIR)$(sysconfdir)/ceph/
	-rmdir -p $(DESTDIR)$(localstatedir)/log/ceph
	-rmdir -p $(DESTDIR)$(localstatedir)/lib/ceph/tmp

# if we are doing a debug build, tell make to actually build the debug
# targets
if WITH_DEBUG
bin_PROGRAMS += $(bin_DEBUGPROGRAMS)
endif


#
# coverity rules expect:
#  - cov-build to be in the path
#  - password in ~/coverity.build.pass.txt
#  - ability to scp into the ceph.com directory
#
project.tgz: clean
	rm -rf cov-int
	cov-build --dir cov-int make
	echo Sage Weil sage@newdream.net ceph >> README
	tar czvf project.tgz README cov-int
	rm -f README

coverity-submit:
	scp project.tgz ceph.com:/home/ceph_site/ceph.com/coverity/`git describe`.tgz
	curl --data "project=ceph&password=`cat ~/coverity.build.pass.txt`&email=sage@newdream.net&url=http://ceph.com/coverity/`git describe`.tgz" http://scan5.coverity.com/cgi-bin/submit_build.py<|MERGE_RESOLUTION|>--- conflicted
+++ resolved
@@ -418,11 +418,8 @@
         rgw/rgw_rest_user.cc \
         rgw/rgw_rest_bucket.cc \
         rgw/rgw_rest_metadata.cc \
-<<<<<<< HEAD
-=======
         rgw/rgw_rest_log.cc \
         rgw/rgw_http_client.cc \
->>>>>>> d20e30a7
         rgw/rgw_swift.cc \
 	rgw/rgw_swift_auth.cc \
 	rgw/rgw_main.cc
